<<<<<<< HEAD
﻿<?xml version="1.0" encoding="utf-8"?>
<Project ToolsVersion="4.0" DefaultTargets="Build" xmlns="http://schemas.microsoft.com/developer/msbuild/2003">
  <PropertyGroup>
    <Configuration Condition=" '$(Configuration)' == '' ">Debug</Configuration>
    <Platform Condition=" '$(Platform)' == '' ">AnyCPU</Platform>
    <ProductVersion>8.0.30703</ProductVersion>
    <SchemaVersion>2.0</SchemaVersion>
    <ProjectGuid>{72613558-b230-43f0-84d7-584030bf5316}</ProjectGuid>
    <OutputType>Library</OutputType>
    <RootNamespace>FSharpx.TypeProviders</RootNamespace>
    <AssemblyName>FSharpx.TypeProviders</AssemblyName>
    <TargetFrameworkVersion>v4.5</TargetFrameworkVersion>
    <Name>FSharpx.TypeProviders</Name>
    <TargetFrameworkProfile />
  </PropertyGroup>
  <PropertyGroup Condition=" '$(Configuration)|$(Platform)' == 'Debug|AnyCPU' ">
    <DebugSymbols>true</DebugSymbols>
    <DebugType>full</DebugType>
    <Optimize>false</Optimize>
    <Tailcalls>false</Tailcalls>
    <OutputPath>bin\Debug\</OutputPath>
    <DefineConstants>DEBUG;TRACE</DefineConstants>
    <WarningLevel>3</WarningLevel>
    <DocumentationFile>bin\Debug\FSharpx.TypeProviders.XML</DocumentationFile>
    <Prefer32Bit>false</Prefer32Bit>
    <StartAction>Program</StartAction>
    <StartProgram>C:\Program Files (x86)\Microsoft Visual Studio 11.0\Common7\IDE\devenv.exe</StartProgram>
    <StartArguments>"C:\data\fsharpx\FSharpx.TypeProviders.Tests.sln"</StartArguments>
  </PropertyGroup>
  <PropertyGroup Condition=" '$(Configuration)|$(Platform)' == 'Release|AnyCPU' ">
    <DebugType>pdbonly</DebugType>
    <Optimize>true</Optimize>
    <Tailcalls>true</Tailcalls>
    <OutputPath>bin\Release\</OutputPath>
    <DefineConstants>TRACE</DefineConstants>
    <WarningLevel>3</WarningLevel>
    <DocumentationFile>bin\Release\FSharpx.TypeProviders.XML</DocumentationFile>
    <Prefer32Bit>false</Prefer32Bit>
  </PropertyGroup>
  <Import Project="$(MSBuildExtensionsPath32)\..\Microsoft SDKs\F#\3.0\Framework\v4.0\Microsoft.FSharp.Targets" Condition=" Exists('$(MSBuildExtensionsPath32)\..\Microsoft SDKs\F#\3.0\Framework\v4.0\Microsoft.FSharp.Targets')" />
  <ItemGroup>
    <Compile Include="ProvidedTypes-0.1.fsi" />
    <Compile Include="ProvidedTypes-0.1.fs" />
    <Compile Include="TypeProviderDSL.fs" />
    <Compile Include="Settings.fs" />
    <Compile Include="RegexProvider.fs" />
    <Compile Include="RegistryProvider.fs" />
    <Compile Include="FileSystemProvider.fs" />
    <Compile Include="MiniCsvProvider.fs" />
    <Compile Include="AppSettingsProvider.fs" />
    <Compile Include="XamlProvider.fs" />
    <Compile Include="NamespaceProvider.fs" />
  </ItemGroup>
  <ItemGroup>
    <Reference Include="FSharp.Data.TypeProviders, Version=4.3.0.0, Culture=neutral, PublicKeyToken=b03f5f7f11d50a3a" />
    <Reference Include="mscorlib" />
    <Reference Include="FSharp.Core" />
    <Reference Include="PresentationCore" />
    <Reference Include="PresentationFramework" />
    <Reference Include="System" />
    <Reference Include="System.Configuration" />
    <Reference Include="System.Core" />
    <Reference Include="System.Numerics" />
    <Reference Include="System.Windows.Presentation" />
    <Reference Include="System.Xaml" />
    <Reference Include="System.Xml" />
    <Reference Include="System.Xml.Linq" />
    <Reference Include="WindowsBase" />
  </ItemGroup>
  <ItemGroup>
    <ProjectReference Include="..\FSharpx.Core\FSharpx.Core.fsproj">
      <Name>FSharpx.Core</Name>
      <Project>{1e95a279-c2a9-498b-bc72-6e7a0d6854ce}</Project>
      <Private>True</Private>
    </ProjectReference>
  </ItemGroup>
  <!-- To modify your build process, add your task inside one of the targets below and uncomment it. 
	     Other similar extension points exist, see Microsoft.Common.targets.
	<Target Name="BeforeBuild">
	</Target>
	<Target Name="AfterBuild">
	</Target>
	-->
=======
﻿<?xml version="1.0" encoding="utf-8"?>
<Project ToolsVersion="4.0" DefaultTargets="Build" xmlns="http://schemas.microsoft.com/developer/msbuild/2003">
  <PropertyGroup>
    <Configuration Condition=" '$(Configuration)' == '' ">Debug</Configuration>
    <Platform Condition=" '$(Platform)' == '' ">AnyCPU</Platform>
    <ProductVersion>8.0.30703</ProductVersion>
    <SchemaVersion>2.0</SchemaVersion>
    <ProjectGuid>{72613558-b230-43f0-84d7-584030bf5316}</ProjectGuid>
    <OutputType>Library</OutputType>
    <RootNamespace>FSharpx.TypeProviders</RootNamespace>
    <AssemblyName>FSharpx.TypeProviders</AssemblyName>
    <TargetFrameworkVersion>v4.0</TargetFrameworkVersion>
    <Name>FSharpx.TypeProviders</Name>
  </PropertyGroup>
  <PropertyGroup Condition=" '$(Configuration)|$(Platform)' == 'Debug|AnyCPU' ">
    <DebugSymbols>true</DebugSymbols>
    <DebugType>full</DebugType>
    <Optimize>false</Optimize>
    <Tailcalls>false</Tailcalls>
    <OutputPath>bin\Debug\</OutputPath>
    <DefineConstants>DEBUG;TRACE</DefineConstants>
    <WarningLevel>3</WarningLevel>
    <DocumentationFile>bin\Debug\FSharpx.TypeProviders.XML</DocumentationFile>
  </PropertyGroup>
  <PropertyGroup Condition=" '$(Configuration)|$(Platform)' == 'Release|AnyCPU' ">
    <DebugType>pdbonly</DebugType>
    <Optimize>true</Optimize>
    <Tailcalls>true</Tailcalls>
    <OutputPath>bin\Release\</OutputPath>
    <DefineConstants>TRACE</DefineConstants>
    <WarningLevel>3</WarningLevel>
    <DocumentationFile>bin\Release\FSharpx.TypeProviders.XML</DocumentationFile>
  </PropertyGroup>
  <ItemGroup>
    <Reference Include="mscorlib" />
    <Reference Include="FSharp.Core" />
    <Reference Include="System" />
    <Reference Include="System.Core" />
    <Reference Include="System.Numerics" />
    <Reference Include="System.Xml.Linq" />
  </ItemGroup>

  <Import Project="$(MSBuildExtensionsPath32)\FSharp\1.0\Microsoft.FSharp.Targets" Condition="!Exists('$(MSBuildBinPath)\Microsoft.Build.Tasks.v4.0.dll')" />
  <Import Project="$(MSBuildExtensionsPath32)\..\Microsoft F#\v4.0\Microsoft.FSharp.Targets" Condition=" Exists('$(MSBuildBinPath)\Microsoft.Build.Tasks.v4.0.dll')" />
  <!-- To modify your build process, add your task inside one of the targets below and uncomment it. 
	     Other similar extension points exist, see Microsoft.Common.targets.
	<Target Name="BeforeBuild">
	</Target>
	<Target Name="AfterBuild">
	</Target>
	-->
>>>>>>> 89353979
</Project><|MERGE_RESOLUTION|>--- conflicted
+++ resolved
@@ -1,138 +1,84 @@
-<<<<<<< HEAD
-﻿<?xml version="1.0" encoding="utf-8"?>
-<Project ToolsVersion="4.0" DefaultTargets="Build" xmlns="http://schemas.microsoft.com/developer/msbuild/2003">
-  <PropertyGroup>
-    <Configuration Condition=" '$(Configuration)' == '' ">Debug</Configuration>
-    <Platform Condition=" '$(Platform)' == '' ">AnyCPU</Platform>
-    <ProductVersion>8.0.30703</ProductVersion>
-    <SchemaVersion>2.0</SchemaVersion>
-    <ProjectGuid>{72613558-b230-43f0-84d7-584030bf5316}</ProjectGuid>
-    <OutputType>Library</OutputType>
-    <RootNamespace>FSharpx.TypeProviders</RootNamespace>
-    <AssemblyName>FSharpx.TypeProviders</AssemblyName>
-    <TargetFrameworkVersion>v4.5</TargetFrameworkVersion>
-    <Name>FSharpx.TypeProviders</Name>
-    <TargetFrameworkProfile />
-  </PropertyGroup>
-  <PropertyGroup Condition=" '$(Configuration)|$(Platform)' == 'Debug|AnyCPU' ">
-    <DebugSymbols>true</DebugSymbols>
-    <DebugType>full</DebugType>
-    <Optimize>false</Optimize>
-    <Tailcalls>false</Tailcalls>
-    <OutputPath>bin\Debug\</OutputPath>
-    <DefineConstants>DEBUG;TRACE</DefineConstants>
-    <WarningLevel>3</WarningLevel>
-    <DocumentationFile>bin\Debug\FSharpx.TypeProviders.XML</DocumentationFile>
-    <Prefer32Bit>false</Prefer32Bit>
-    <StartAction>Program</StartAction>
-    <StartProgram>C:\Program Files (x86)\Microsoft Visual Studio 11.0\Common7\IDE\devenv.exe</StartProgram>
-    <StartArguments>"C:\data\fsharpx\FSharpx.TypeProviders.Tests.sln"</StartArguments>
-  </PropertyGroup>
-  <PropertyGroup Condition=" '$(Configuration)|$(Platform)' == 'Release|AnyCPU' ">
-    <DebugType>pdbonly</DebugType>
-    <Optimize>true</Optimize>
-    <Tailcalls>true</Tailcalls>
-    <OutputPath>bin\Release\</OutputPath>
-    <DefineConstants>TRACE</DefineConstants>
-    <WarningLevel>3</WarningLevel>
-    <DocumentationFile>bin\Release\FSharpx.TypeProviders.XML</DocumentationFile>
-    <Prefer32Bit>false</Prefer32Bit>
-  </PropertyGroup>
-  <Import Project="$(MSBuildExtensionsPath32)\..\Microsoft SDKs\F#\3.0\Framework\v4.0\Microsoft.FSharp.Targets" Condition=" Exists('$(MSBuildExtensionsPath32)\..\Microsoft SDKs\F#\3.0\Framework\v4.0\Microsoft.FSharp.Targets')" />
-  <ItemGroup>
-    <Compile Include="ProvidedTypes-0.1.fsi" />
-    <Compile Include="ProvidedTypes-0.1.fs" />
-    <Compile Include="TypeProviderDSL.fs" />
-    <Compile Include="Settings.fs" />
-    <Compile Include="RegexProvider.fs" />
-    <Compile Include="RegistryProvider.fs" />
-    <Compile Include="FileSystemProvider.fs" />
-    <Compile Include="MiniCsvProvider.fs" />
-    <Compile Include="AppSettingsProvider.fs" />
-    <Compile Include="XamlProvider.fs" />
-    <Compile Include="NamespaceProvider.fs" />
-  </ItemGroup>
-  <ItemGroup>
-    <Reference Include="FSharp.Data.TypeProviders, Version=4.3.0.0, Culture=neutral, PublicKeyToken=b03f5f7f11d50a3a" />
-    <Reference Include="mscorlib" />
-    <Reference Include="FSharp.Core" />
-    <Reference Include="PresentationCore" />
-    <Reference Include="PresentationFramework" />
-    <Reference Include="System" />
-    <Reference Include="System.Configuration" />
-    <Reference Include="System.Core" />
-    <Reference Include="System.Numerics" />
-    <Reference Include="System.Windows.Presentation" />
-    <Reference Include="System.Xaml" />
-    <Reference Include="System.Xml" />
-    <Reference Include="System.Xml.Linq" />
-    <Reference Include="WindowsBase" />
-  </ItemGroup>
-  <ItemGroup>
-    <ProjectReference Include="..\FSharpx.Core\FSharpx.Core.fsproj">
-      <Name>FSharpx.Core</Name>
-      <Project>{1e95a279-c2a9-498b-bc72-6e7a0d6854ce}</Project>
-      <Private>True</Private>
-    </ProjectReference>
-  </ItemGroup>
-  <!-- To modify your build process, add your task inside one of the targets below and uncomment it. 
-	     Other similar extension points exist, see Microsoft.Common.targets.
-	<Target Name="BeforeBuild">
-	</Target>
-	<Target Name="AfterBuild">
-	</Target>
-	-->
-=======
-﻿<?xml version="1.0" encoding="utf-8"?>
-<Project ToolsVersion="4.0" DefaultTargets="Build" xmlns="http://schemas.microsoft.com/developer/msbuild/2003">
-  <PropertyGroup>
-    <Configuration Condition=" '$(Configuration)' == '' ">Debug</Configuration>
-    <Platform Condition=" '$(Platform)' == '' ">AnyCPU</Platform>
-    <ProductVersion>8.0.30703</ProductVersion>
-    <SchemaVersion>2.0</SchemaVersion>
-    <ProjectGuid>{72613558-b230-43f0-84d7-584030bf5316}</ProjectGuid>
-    <OutputType>Library</OutputType>
-    <RootNamespace>FSharpx.TypeProviders</RootNamespace>
-    <AssemblyName>FSharpx.TypeProviders</AssemblyName>
-    <TargetFrameworkVersion>v4.0</TargetFrameworkVersion>
-    <Name>FSharpx.TypeProviders</Name>
-  </PropertyGroup>
-  <PropertyGroup Condition=" '$(Configuration)|$(Platform)' == 'Debug|AnyCPU' ">
-    <DebugSymbols>true</DebugSymbols>
-    <DebugType>full</DebugType>
-    <Optimize>false</Optimize>
-    <Tailcalls>false</Tailcalls>
-    <OutputPath>bin\Debug\</OutputPath>
-    <DefineConstants>DEBUG;TRACE</DefineConstants>
-    <WarningLevel>3</WarningLevel>
-    <DocumentationFile>bin\Debug\FSharpx.TypeProviders.XML</DocumentationFile>
-  </PropertyGroup>
-  <PropertyGroup Condition=" '$(Configuration)|$(Platform)' == 'Release|AnyCPU' ">
-    <DebugType>pdbonly</DebugType>
-    <Optimize>true</Optimize>
-    <Tailcalls>true</Tailcalls>
-    <OutputPath>bin\Release\</OutputPath>
-    <DefineConstants>TRACE</DefineConstants>
-    <WarningLevel>3</WarningLevel>
-    <DocumentationFile>bin\Release\FSharpx.TypeProviders.XML</DocumentationFile>
-  </PropertyGroup>
-  <ItemGroup>
-    <Reference Include="mscorlib" />
-    <Reference Include="FSharp.Core" />
-    <Reference Include="System" />
-    <Reference Include="System.Core" />
-    <Reference Include="System.Numerics" />
-    <Reference Include="System.Xml.Linq" />
-  </ItemGroup>
-
-  <Import Project="$(MSBuildExtensionsPath32)\FSharp\1.0\Microsoft.FSharp.Targets" Condition="!Exists('$(MSBuildBinPath)\Microsoft.Build.Tasks.v4.0.dll')" />
-  <Import Project="$(MSBuildExtensionsPath32)\..\Microsoft F#\v4.0\Microsoft.FSharp.Targets" Condition=" Exists('$(MSBuildBinPath)\Microsoft.Build.Tasks.v4.0.dll')" />
-  <!-- To modify your build process, add your task inside one of the targets below and uncomment it. 
-	     Other similar extension points exist, see Microsoft.Common.targets.
-	<Target Name="BeforeBuild">
-	</Target>
-	<Target Name="AfterBuild">
-	</Target>
-	-->
->>>>>>> 89353979
+<?xml version="1.0" encoding="utf-8"?>
+<Project ToolsVersion="4.0" DefaultTargets="Build" xmlns="http://schemas.microsoft.com/developer/msbuild/2003">
+  <PropertyGroup>
+    <Configuration Condition=" '$(Configuration)' == '' ">Debug</Configuration>
+    <Platform Condition=" '$(Platform)' == '' ">AnyCPU</Platform>
+    <ProductVersion>8.0.30703</ProductVersion>
+    <SchemaVersion>2.0</SchemaVersion>
+    <ProjectGuid>{72613558-b230-43f0-84d7-584030bf5316}</ProjectGuid>
+    <OutputType>Library</OutputType>
+    <RootNamespace>FSharpx.TypeProviders</RootNamespace>
+    <AssemblyName>FSharpx.TypeProviders</AssemblyName>
+    <TargetFrameworkVersion>v4.5</TargetFrameworkVersion>
+    <Name>FSharpx.TypeProviders</Name>
+    <TargetFrameworkProfile />
+  </PropertyGroup>
+  <PropertyGroup Condition=" '$(Configuration)|$(Platform)' == 'Debug|AnyCPU' ">
+    <DebugSymbols>true</DebugSymbols>
+    <DebugType>full</DebugType>
+    <Optimize>false</Optimize>
+    <Tailcalls>false</Tailcalls>
+    <OutputPath>bin\Debug\</OutputPath>
+    <DefineConstants>DEBUG;TRACE</DefineConstants>
+    <WarningLevel>3</WarningLevel>
+    <DocumentationFile>bin\Debug\FSharpx.TypeProviders.XML</DocumentationFile>
+    <Prefer32Bit>false</Prefer32Bit>
+    <StartAction>Program</StartAction>
+    <StartProgram>C:\Program Files (x86)\Microsoft Visual Studio 11.0\Common7\IDE\devenv.exe</StartProgram>
+    <StartArguments>"C:\data\fsharpx\FSharpx.TypeProviders.Tests.sln"</StartArguments>
+  </PropertyGroup>
+  <PropertyGroup Condition=" '$(Configuration)|$(Platform)' == 'Release|AnyCPU' ">
+    <DebugType>pdbonly</DebugType>
+    <Optimize>true</Optimize>
+    <Tailcalls>true</Tailcalls>
+    <OutputPath>bin\Release\</OutputPath>
+    <DefineConstants>TRACE</DefineConstants>
+    <WarningLevel>3</WarningLevel>
+    <DocumentationFile>bin\Release\FSharpx.TypeProviders.XML</DocumentationFile>
+    <Prefer32Bit>false</Prefer32Bit>
+  </PropertyGroup>
+  <Import Project="$(MSBuildExtensionsPath32)\..\Microsoft SDKs\F#\3.0\Framework\v4.0\Microsoft.FSharp.Targets" Condition=" Exists('$(MSBuildExtensionsPath32)\..\Microsoft SDKs\F#\3.0\Framework\v4.0\Microsoft.FSharp.Targets')" />
+  <ItemGroup>
+    <Compile Include="ProvidedTypes-0.1.fsi" />
+    <Compile Include="ProvidedTypes-0.1.fs" />
+    <Compile Include="TypeProviderDSL.fs" />
+    <Compile Include="Settings.fs" />
+    <Compile Include="RegexProvider.fs" />
+    <Compile Include="RegistryProvider.fs" />
+    <Compile Include="FileSystemProvider.fs" />
+    <Compile Include="MiniCsvProvider.fs" />
+    <Compile Include="AppSettingsProvider.fs" />
+    <Compile Include="XamlProvider.fs" />
+    <Compile Include="NamespaceProvider.fs" />
+  </ItemGroup>
+  <ItemGroup>
+    <Reference Include="FSharp.Data.TypeProviders, Version=4.3.0.0, Culture=neutral, PublicKeyToken=b03f5f7f11d50a3a" />
+    <Reference Include="mscorlib" />
+    <Reference Include="FSharp.Core" />
+    <Reference Include="PresentationCore" />
+    <Reference Include="PresentationFramework" />
+    <Reference Include="System" />
+    <Reference Include="System.Configuration" />
+    <Reference Include="System.Core" />
+    <Reference Include="System.Numerics" />
+    <Reference Include="System.Windows.Presentation" />
+    <Reference Include="System.Xaml" />
+    <Reference Include="System.Xml" />
+    <Reference Include="System.Xml.Linq" />
+    <Reference Include="WindowsBase" />
+  </ItemGroup>
+  <ItemGroup>
+    <ProjectReference Include="..\FSharpx.Core\FSharpx.Core.fsproj">
+      <Name>FSharpx.Core</Name>
+      <Project>{1e95a279-c2a9-498b-bc72-6e7a0d6854ce}</Project>
+      <Private>True</Private>
+    </ProjectReference>
+  </ItemGroup>
+  <!-- To modify your build process, add your task inside one of the targets below and uncomment it. 
+	     Other similar extension points exist, see Microsoft.Common.targets.
+	<Target Name="BeforeBuild">
+	</Target>
+	<Target Name="AfterBuild">
+	</Target>
+	-->
 </Project>