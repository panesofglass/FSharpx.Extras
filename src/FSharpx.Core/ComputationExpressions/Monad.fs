﻿
<<<<<<< HEAD
namespace FSharpx.Functional
=======
namespace FSharpx
>>>>>>> c6974301
#nowarn "40"

open System
open System.Collections
open System.Collections.Generic
open FSharpx.Collections


/// Generic monadic operators    
module Operators =

    /// Inject a value into the monadic type
    let inline returnM builder x = (^M: (member Return: 'b -> 'c) (builder, x))
    let inline bindM builder m f = (^M: (member Bind: 'd -> ('e -> 'c) -> 'c) (builder, m, f))
    let inline liftM builder f m =
        let inline ret x = returnM builder (f x)
        bindM builder m ret

    /// Sequential application
    let inline applyM (builder1:^M1) (builder2:^M2) f m =
        bindM builder1 f <| fun f' ->
            bindM builder2 m <| fun m' ->
                returnM builder2 (f' m') 

module Async =
    open Operators
    
    /// Sequentially compose two actions, passing any value produced by the second as an argument to the first.
    let inline bind f m = async.Bind(m,f)
    /// Inject a value into the async type
    let inline returnM x = returnM async x
    /// Sequentially compose two actions, passing any value produced by the first as an argument to the second.
    let inline (>>=) m f = bindM async m f
    /// Flipped >>=
    let inline (=<<) f m = bindM async m f
    /// Sequential application
    let inline (<*>) f m = applyM async async f m
    /// Sequential application
    let inline ap m f = f <*> m
    /// Flipped map
    let inline pipe m f = liftM async f m
    let inline pipe2 x y f = returnM f <*> x <*> y
    let inline pipe3 x y z f = returnM f <*> x <*> y <*> z
    /// Transforms an async value by using a specified mapping function.
    let inline map f m = pipe m f
    /// Promote a function to a monad/applicative, scanning the monadic/applicative arguments from left to right.
    let inline lift2 f x y = returnM f <*> x <*> y
    /// Infix map
    let inline (<!>) f m = pipe m f
    /// Sequence actions, discarding the value of the first argument.
    let inline ( *>) x y = pipe2 x y (fun _ z -> z)
    /// Sequence actions, discarding the value of the second argument.
    let inline ( <*) x y = pipe2 x y (fun z _ -> z)

    /// Sequentially compose two async actions, discarding any value produced by the first
    let inline (>>.) m f = bindM async m (fun _ -> f)
    /// Left-to-right Kleisli composition
    let inline (>=>) f g = fun x -> f x >>= g
    /// Right-to-left Kleisli composition
    let inline (<=<) x = flip (>=>) x

    let foldM f s = 
        Seq.fold (fun acc t -> acc >>= (flip f) t) (returnM s)

    let inline sequence s =
        let inline cons a b = lift2 List.cons a b
        List.foldBack cons s (returnM [])

    let inline mapM f x = sequence (List.map f x)

module ZipList = 
    let returnM v = Seq.initInfinite (fun _ -> v)
    /// Sequential application
    let (<*>) f a = Seq.zip f a |> Seq.map (fun (k,v) -> k v)
    /// Sequential application
    let inline ap m f = f <*> m
    /// Promote a function to a monad/applicative, scanning the monadic/applicative arguments from left to right.
    let inline lift2 f a b = returnM f <*> a <*> b
    /// Sequence actions, discarding the value of the first argument.
    let inline ( *>) x y = lift2 (fun _ z -> z) x y
    /// Sequence actions, discarding the value of the second argument.
    let inline ( <*) x y = lift2 (fun z _ -> z) x y

module Option =

    /// The maybe monad.
    /// This monad is my own and uses an 'T option. Others generally make their own Maybe<'T> type from Option<'T>.
    /// The builder approach is from Matthew Podwysocki's excellent Creating Extended Builders series http://codebetter.com/blogs/matthew.podwysocki/archive/2010/01/18/much-ado-about-monads-creating-extended-builders.aspx.
    type MaybeBuilder() =
        member this.Return(x) = Some x

        member this.ReturnFrom(m: 'T option) = m

        member this.Bind(m, f) = Option.bind f m

        member this.Zero() = None

        member this.Combine(m, f) = Option.bind f m

        member this.Delay(f: unit -> _) = f

        member this.Run(f) = f()

        member this.TryWith(m, h) =
            try this.ReturnFrom(m)
            with e -> h e

        member this.TryFinally(m, compensation) =
            try this.ReturnFrom(m)
            finally compensation()

        member this.Using(res:#IDisposable, body) =
            this.TryFinally(body res, fun () -> match res with null -> () | disp -> disp.Dispose())

        member this.While(guard, f) =
            if not (guard()) then this.Zero() else
            this.Bind(f(), fun _ -> this.While(guard, f))

        member this.For(sequence:seq<_>, body) =
            this.Using(sequence.GetEnumerator(),
                                 fun enum -> this.While(enum.MoveNext, this.Delay(fun () -> body enum.Current)))
    let maybe = MaybeBuilder()

    /// Option wrapper monoid
    let monoid (m: _ ISemigroup) =
        { new Monoid<_>() with
            override this.Zero() = None
            override this.Combine(a, b) = 
                match a,b with
                | Some a, Some b -> Some (m.Combine(a,b))
                | Some a, None   -> Some a
                | None, Some a   -> Some a
                | None, None     -> None }
    
    open Operators
    
    /// Inject a value into the option type
    let inline returnM x = returnM maybe x

    /// Sequentially compose two actions, passing any value produced by the first as an argument to the second.
    let inline (>>=) m f = bindM maybe m f

    /// Flipped >>=
    let inline (=<<) f m = bindM maybe m f

    /// Sequential application
    let inline (<*>) f m = applyM maybe maybe f m

    /// Sequential application
    let inline ap m f = f <*> m

    /// Infix map
    let inline (<!>) f m = Option.map f m

    /// Promote a function to a monad/applicative, scanning the monadic/applicative arguments from left to right.
    let inline lift2 f a b = returnM f <*> a <*> b

    /// Sequence actions, discarding the value of the first argument.
    let inline ( *>) x y = lift2 (fun _ z -> z) x y

    /// Sequence actions, discarding the value of the second argument.
    let inline ( <*) x y = lift2 (fun z _ -> z) x y

    /// Sequentially compose two maybe actions, discarding any value produced by the first
    let inline (>>.) m f = bindM maybe m (fun _ -> f)

    /// Left-to-right Kleisli composition
    let inline (>=>) f g = fun x -> f x >>= g

    /// Right-to-left Kleisli composition
    let inline (<=<) x = flip (>=>) x

    /// Maps a Nullable to Option
    let ofNullable (n: _ Nullable) = 
        if n.HasValue
            then Some n.Value
            else None

    /// Maps an Option to Nullable
    let toNullable =
        function
        | None -> Nullable()
        | Some x -> Nullable(x)

    /// True -> Some(), False -> None
    let inline ofBool b = if b then Some() else None

    /// Converts a function returning bool,value to a function returning value option.
    /// Useful to process TryXX style functions.
    let inline tryParseWith func = func >> function
       | true, value -> Some value
       | false, _ -> None
    
    /// If true,value then returns Some value. Otherwise returns None.
    /// Useful to process TryXX style functions.
    let inline ofBoolAndValue b = 
        match b with
        | true,v -> Some v
        | _ -> None

    /// Maps Choice 1Of2 to Some value, otherwise None.
    let ofChoice =
        function
        | Choice1Of2 a -> Some a
        | _ -> None

    /// Gets the value associated with the option or the supplied default value.
    let inline getOrElse v =
        function
        | Some x -> x
        | None -> v

    /// Gets the value associated with the option or the supplied default value.
    let inline getOrElseLazy (v: _ Lazy) =
        function
        | Some x -> x
        | None -> v.Value

    /// Gets the value associated with the option or the supplied default value from a function.
    let inline getOrElseF v =
        function
        | Some x -> x
        | None -> v()

    /// Gets the value associated with the option or the default value for the type.
    let getOrDefault =
        function
        | Some x -> x
        | None -> Unchecked.defaultof<_>
    
    /// Gets the option if Some x, otherwise the supplied default value.
    let inline orElse v =
        function
        | Some x -> Some x
        | None -> v

    /// Applies a predicate to the option. If the predicate returns true, returns Some x, otherwise None.
    let inline filter pred =
        function
        | Some x when pred x -> Some x
        | _ -> None

    /// Attempts to cast an object. Returns None if unsuccessful.
    [<CompiledName("Cast")>]
    let inline cast (o: obj) =
        try
            Some (unbox o)
        with _ -> None

    let foldM f s = 
        Seq.fold (fun acc t -> acc >>= (flip f) t) (returnM s)

    let inline sequence s =
        let inline cons a b = lift2 List.cons a b
        List.foldBack cons s (returnM [])

    let inline mapM f x = sequence (List.map f x)

    let inline getOrElseWith v f =
        function
        | Some x -> f x
        | None -> v

    // Additional Option-Module extensions

    /// Haskell-style maybe operator
    let option (defaultValue : 'U) (map : 'T -> 'U) = function
        | None   -> defaultValue
        | Some a -> map a

    /// transforms a function in the Try...(input, out output) style
    /// into a function of type: input -> output Option
    /// Example: fromTryPattern(System.Double.TryParse)
    /// See Examples.Option
    let fromTryPattern (tryFun : ('input -> (bool * 'output))) =
        fun input ->
            match tryFun input with
            | (true,  output) -> Some output
            | (false,      _) -> None

    /// Concatenates an option of option.
    let inline concat x = 
        x >>= id

module Nullable =
    let (|Null|Value|) (x: _ Nullable) =
        if x.HasValue then Value x.Value else Null

    let create x = Nullable x
    /// Gets the value associated with the nullable or the supplied default value.
    let getOrDefault n v = match n with Value x -> x | _ -> v
    /// Gets the value associated with the nullable or the supplied default value.
    let getOrElse (n: Nullable<'T>) (v: Lazy<'T>) = match n with Value x -> x | _ -> v.Force()
    /// Gets the value associated with the Nullable.
    /// If no value, throws.
    let get (x: Nullable<_>) = x.Value
    /// Converts option to nullable
    let ofOption = Option.toNullable
    /// Converts nullable to option
    let toOption = Option.ofNullable
    /// Monadic bind
    let bind f x =
        match x with
        | Null -> Nullable()
        | Value v -> f v
    /// True if Nullable has value
    let hasValue (x: _ Nullable) = x.HasValue
    /// True if Nullable does not have value
    let isNull (x: _ Nullable) = not x.HasValue
    /// Returns 1 if Nullable has value, otherwise 0
    let count (x: _ Nullable) = if x.HasValue then 1 else 0
    /// Evaluates the equivalent of List.fold for a nullable.
    let fold f state x =
        match x with
        | Null -> state
        | Value v -> f state v
    /// Performs the equivalent of the List.foldBack operation on a nullable.
    let foldBack f x state =
        match x with
        | Null -> state
        | Value v -> f x state
    /// Evaluates the equivalent of List.exists for a nullable.
    let exists p x =
        match x with
        | Null -> false
        | Value v -> p x
    /// Evaluates the equivalent of List.forall for a nullable.
    let forall p x = 
        match x with
        | Null -> true
        | Value v -> p x
    /// Executes a function for a nullable value.
    let iter f x =
        match x with
        | Null -> ()
        | Value v -> f v
    /// Transforms a Nullable value by using a specified mapping function.
    let map f x =
        match x with
        | Null -> Nullable()
        | Value v -> Nullable(f v)
    /// Convert the nullable to an array of length 0 or 1.
    let toArray x = 
        match x with
        | Null -> [||]
        | Value v -> [| v |]
    /// Convert the nullable to a list of length 0 or 1.
    let toList x =
        match x with
        | Null -> []
        | Value v -> [v]
        
    /// Promote a function to a monad/applicative, scanning the monadic/applicative arguments from left to right.
    let lift2 f (a: _ Nullable) (b: _ Nullable) =
        if a.HasValue && b.HasValue
            then Nullable(f a.Value b.Value)
            else Nullable()

    let mapBool op a b =
        match a,b with
        | Value x, Value y -> op x y
        | _ -> false

    let inline (+?) a b = (lift2 (+)) a b
    let inline (-?) a b = (lift2 (-)) a b
    let inline ( *?) a b = (lift2 ( *)) a b
    let inline (/?) a b = (lift2 (/)) a b
    let inline (>?) a b = (mapBool (>)) a b
    let inline (>=?) a b = a >? b || a = b
    let inline (<?) a b = (mapBool (<)) a b
    let inline (<=?) a b = a <? b || a = b
    let inline notn (a: bool Nullable) = 
        if a.HasValue 
            then Nullable(not a.Value) 
            else Nullable()
    let inline (&?) a b = 
        let rec and' a b = 
            match a,b with
            | Null, Value y when not y -> Nullable(false)
            | Null, Value y when y -> Nullable()
            | Null, Null -> Nullable()
            | Value x, Value y -> Nullable(x && y)
            | _ -> and' b a
        and' a b

    let inline (|?) a b = notn ((notn a) &? (notn b))

    type Int32 with
        member x.n = Nullable x

    type Double with
        member x.n = Nullable x

    type Single with
        member x.n = Nullable x

    type Byte with
        member x.n = Nullable x

    type Int64 with
        member x.n = Nullable x

    type Decimal with
        member x.n = Nullable x

module State =

    type State<'T, 'State> = 'State -> 'T * 'State
    
    let getState = fun s -> (s,s)
    let putState s = fun _ -> ((),s)
    let eval m s = m s |> fst
    let exec m s = m s |> snd
    let empty = fun s -> ((), s)
    let bind k m = fun s -> let (a, s') = m s in (k a) s'
    
    /// The state monad.
    /// The algorithm is adjusted from my original work off of Brian Beckman's http://channel9.msdn.com/shows/Going+Deep/Brian-Beckman-The-Zen-of-Expressing-State-The-State-Monad/.
    /// The approach was adjusted from Matthew Podwysocki's http://codebetter.com/blogs/matthew.podwysocki/archive/2009/12/30/much-ado-about-monads-state-edition.aspx and mirrors his final result.
    type StateBuilder() =
        member this.Return(a) : State<'T,'State> = fun s -> (a,s)
        member this.ReturnFrom(m:State<'T,'State>) = m
        member this.Bind(m:State<'T,'State>, k:'T -> State<'U,'State>) : State<'U,'State> = bind k m
        member this.Zero() = this.Return ()
        member this.Combine(r1, r2) = this.Bind(r1, fun () -> r2)
        member this.TryWith(m:State<'T,'State>, h:exn -> State<'T,'State>) : State<'T,'State> =
            fun env -> try m env
                       with e -> (h e) env
        member this.TryFinally(m:State<'T,'State>, compensation) : State<'T,'State> =
            fun env -> try m env
                       finally compensation()
        member this.Using(res:#IDisposable, body) =
            this.TryFinally(body res, (fun () -> match res with null -> () | disp -> disp.Dispose()))
        member this.Delay(f) = this.Bind(this.Return (), f)
        member this.While(guard, m) =
            if not(guard()) then this.Zero() else
                this.Bind(m, (fun () -> this.While(guard, m)))
        member this.For(sequence:seq<_>, body) =
            this.Using(sequence.GetEnumerator(),
                (fun enum -> this.While(enum.MoveNext, this.Delay(fun () -> body enum.Current))))
    let state = new StateBuilder()
    
    open Operators

    /// Inject a value into the State type
    let inline returnM x = returnM state x
    /// Sequentially compose two actions, passing any value produced by the first as an argument to the second.
    let inline (>>=) m f = bindM state m f
    /// Flipped >>=
    let inline (=<<) f m = bindM state m f
    /// Sequential application
    let inline (<*>) f m = applyM state state f m
    /// Sequential application
    let inline ap m f = f <*> m
    /// Transforms a State value by using a specified mapping function.
    let inline map f m = liftM state f m
    /// Infix map
    let inline (<!>) f m = map f m
    /// Promote a function to a monad/applicative, scanning the monadic/applicative arguments from left to right.
    let inline lift2 f a b = returnM f <*> a <*> b
    /// Sequence actions, discarding the value of the first argument.
    let inline ( *>) x y = lift2 (fun _ z -> z) x y
    /// Sequence actions, discarding the value of the second argument.
    let inline ( <*) x y = lift2 (fun z _ -> z) x y
    /// Sequentially compose two state actions, discarding any value produced by the first
    let inline (>>.) m f = bindM state m (fun _ -> f)
    /// Left-to-right Kleisli composition
    let inline (>=>) f g = fun x -> f x >>= g
    /// Right-to-left Kleisli composition
    let inline (<=<) x = flip (>=>) x

    let foldM f s = 
        Seq.fold (fun acc t -> acc >>= (flip f) t) (returnM s)

    let inline sequence s =
        let inline cons a b = lift2 List.cons a b
        List.foldBack cons s (returnM [])

    let inline mapM f x = sequence (List.map f x)

module Reader =

    type Reader<'R,'T> = 'R -> 'T

    let bind k m = fun r -> (k (m r)) r
    
    /// The reader monad.
    /// This monad comes from Matthew Podwysocki's http://codebetter.com/blogs/matthew.podwysocki/archive/2010/01/07/much-ado-about-monads-reader-edition.aspx.
    type ReaderBuilder() =
        member this.Return(a) : Reader<'R,'T> = fun _ -> a
        member this.ReturnFrom(a:Reader<'R,'T>) = a
        member this.Bind(m:Reader<'R,'T>, k:'T -> Reader<'R,'U>) : Reader<'R,'U> = bind k m
        member this.Zero() = this.Return ()
        member this.Combine(r1, r2) = this.Bind(r1, fun () -> r2)
        member this.TryWith(m:Reader<'R,'T>, h:exn -> Reader<'R,'T>) : Reader<'R,'T> =
            fun env -> try m env
                       with e -> (h e) env
        member this.TryFinally(m:Reader<'R,'T>, compensation) : Reader<'R,'T> =
            fun env -> try m env
                       finally compensation()
        member this.Using(res:#IDisposable, body) =
            this.TryFinally(body res, (fun () -> match res with null -> () | disp -> disp.Dispose()))
        member this.Delay(f) = this.Bind(this.Return (), f)
        member this.While(guard, m) =
            if not(guard()) then this.Zero() else
                this.Bind(m, (fun () -> this.While(guard, m)))
        member this.For(sequence:seq<_>, body) =
            this.Using(sequence.GetEnumerator(),
                (fun enum -> this.While(enum.MoveNext, this.Delay(fun () -> body enum.Current))))
    let reader = new ReaderBuilder()
    
    let ask : Reader<'R,'R> = id

    let asks f = reader {
        let! r = ask
        return (f r) }

    let local (f:'r1 -> 'r2) (m:Reader<'r2,'T>) : Reader<'r1, 'T> = f >> m
    
    open Operators
    
    /// Inject a value into the Reader type
    let inline returnM x = returnM reader x
    /// Sequentially compose two actions, passing any value produced by the first as an argument to the second.
    let inline (>>=) m f = bindM reader m f
    /// Flipped >>=
    let inline (=<<) f m = bindM reader m f
    /// Sequential application
    let inline (<*>) f m = applyM reader reader f m
    /// Sequential application
    let inline ap m f = f <*> m
    /// Transforms a Reader value by using a specified mapping function.
    let inline map f m = liftM reader f m
    /// Infix map
    let inline (<!>) f m = map f m
    /// Promote a function to a monad/applicative, scanning the monadic/applicative arguments from left to right.
    let inline lift2 f a b = returnM f <*> a <*> b
    /// Sequence actions, discarding the value of the first argument.
    let inline ( *>) x y = lift2 (fun _ z -> z) x y
    /// Sequence actions, discarding the value of the second argument.
    let inline ( <*) x y = lift2 (fun z _ -> z) x y
    /// Sequentially compose two reader actions, discarding any value produced by the first
    let inline (>>.) m f = bindM reader m (fun _ -> f)
    /// Left-to-right Kleisli composition
    let inline (>=>) f g = fun x -> f x >>= g
    /// Right-to-left Kleisli composition
    let inline (<=<) x = flip (>=>) x

    let foldM f s = 
        Seq.fold (fun acc t -> acc >>= (flip f) t) (returnM s)

    let inline sequence s =
        let inline cons a b = lift2 List.cons a b
        List.foldBack cons s (returnM [])

    let inline mapM f x = sequence (List.map f x)

module Undo =
    // UndoMonad on top of StateMonad
    open State
    
    let undoable = state
    
    type History<'T> = { 
        Current: 'T
        Undos : 'T list
        Redos : 'T list }
    
    let newHistory x = { Current = x; Undos = [x]; Redos = [] }
    let current history = history.Current
    
    let getHistory = getState
    
    let putToHistory x = undoable {
        let! history = getState
        do! putState  { Current = x; 
                        Undos = history.Current :: history.Undos
                        Redos = [] } }

    let exec m s = m s |> snd |> current
    
    let getCurrent<'T> = undoable {
        let! (history:'T History) = getState
        return current history}

    let combineWithCurrent f x = undoable {
        let! currentVal = getCurrent
        do! putToHistory (f currentVal x) }
    
    let undo<'T> = undoable {
        let! (history:'T History) = getState
        match history.Undos with
        | [] -> return false
        | (x::rest) -> 
            do! putState { Current = x;
                           Undos = rest;
                           Redos = history.Current :: history.Redos }
            return true}
    
    let redo<'T> = undoable {
        let! (history:'T History) = getState
        match history.Redos with
        | [] -> return false
        | (x::rest) -> 
            do! putState { Current = x;
                           Undos = history.Current :: history.Undos;
                           Redos = rest }
            return true }

module Writer =
<<<<<<< HEAD
    open FSharpx.Functional.Monoid
=======
    open FSharpx.Monoid
>>>>>>> c6974301
        
    type Writer<'W, 'T> = unit -> 'T * 'W

    let bind (m: Monoid<_>) (k:'T -> Writer<'W,'U>) (writer:Writer<'W,'T>) : Writer<'W,'U> =
        fun () ->
            let (a, w) = writer()
            let (a', w') = (k a)()
            (a', m.Combine(w, w'))

    /// Inject a value into the Writer type
    let returnM (monoid: Monoid<_>) a = 
        fun () -> (a, monoid.Zero())
    
    /// The writer monad.
    /// This monad comes from Matthew Podwysocki's http://codebetter.com/blogs/matthew.podwysocki/archive/2010/02/01/a-kick-in-the-monads-writer-edition.aspx.
    type WriterBuilder<'W>(monoid: 'W Monoid) =
        member this.Return(a) : Writer<'W,'T> = returnM monoid a
        member this.ReturnFrom(w:Writer<'W,'T>) = w
        member this.Bind(writer, k) = bind monoid k writer
        member this.Zero() = this.Return ()
        member this.TryWith(writer:Writer<'W,'T>, handler:exn -> Writer<'W,'T>) : Writer<'W,'T> =
            fun () -> try writer()
                      with e -> (handler e)()
        member this.TryFinally(writer, compensation) =
            fun () -> try writer()
                      finally compensation()
        member this.Using<'d,'W,'T when 'd :> IDisposable and 'd : null>(resource : 'd, body : 'd -> Writer<'W,'T>) : Writer<'W,'T> =
            this.TryFinally(body resource, fun () -> match resource with null -> () | disp -> disp.Dispose())
        member this.Combine(comp1, comp2) = this.Bind(comp1, fun () -> comp2)
        member this.Delay(f) = this.Bind(this.Return (), f)
        member this.While(guard, m) =
            match guard() with
            | true -> this.Bind(m, (fun () -> this.While(guard, m))) 
            | _        -> this.Zero()
        member this.For(sequence:seq<'T>, body:'T -> Writer<'W,unit>) =
            this.Using(sequence.GetEnumerator(), 
                fun enum -> this.While(enum.MoveNext, this.Delay(fun () -> body enum.Current)))

    let writer = WriterBuilder(List.monoid<string>)

    let tell   w = fun () -> ((), w)
    let listen m = fun () -> let (a, w) = m() in ((a, w), w)
    let pass   m = fun () -> let ((a, f), w) = m() in (a, f w)
    
    let listens monoid f m = 
        let writer = WriterBuilder(monoid)
        writer {
            let! (a, b) = m
            return (a, f b) }
    
    let censor monoid (f:'w1 -> 'w2) (m:Writer<'w1,'T>) : Writer<'w2,'T> =
        let writer = WriterBuilder(monoid)
        writer { let! a = m
                 return (a, f)
               } |> pass

    open Operators
    
    let inline private ret x = returnM writer x

    /// Sequentially compose two actions, passing any value produced by the first as an argument to the second.
    let inline (>>=) m f = bindM writer m f

    /// Flipped >>=
    let inline (=<<) f m = bindM writer m f

    /// Sequential application
    let inline (<*>) f m = applyM writer writer f m

    /// Sequential application
    let inline ap m f = f <*> m

    /// Transforms a Writer value by using a specified mapping function.
    let inline map f m = liftM writer f m

    /// Infix map
    let inline (<!>) f m = map f m

    /// Promote a function to a monad/applicative, scanning the monadic/applicative arguments from left to right.
    let inline lift2 f a b = ret f <*> a <*> b

    /// Sequence actions, discarding the value of the first argument.
    let inline ( *>) x y = lift2 (fun _ z -> z) x y

    /// Sequence actions, discarding the value of the second argument.
    let inline ( <*) x y = lift2 (fun z _ -> z) x y

    /// Sequentially compose two state actions, discarding any value produced by the first
    let inline (>>.) m f = bindM writer m (fun _ -> f)

    /// Left-to-right Kleisli composition
    let inline (>=>) f g = fun x -> f x >>= g

    /// Right-to-left Kleisli composition
    let inline (<=<) x = flip (>=>) x

    let foldM f s = 
        Seq.fold (fun acc t -> acc >>= (flip f) t) (ret s)

    let inline sequence s =
        let inline cons a b = lift2 List.cons a b
        List.foldBack cons s (ret [])

    let inline mapM f x = sequence (List.map f x)

module Choice =
    /// Inject a value into the Choice type
    let returnM = Choice1Of2

    /// If Choice is 1Of2, return its value.
    /// Otherwise throw ArgumentException.
    let get =
        function
        | Choice1Of2 a -> a
        | Choice2Of2 e -> invalidArg "choice" (sprintf "The choice value was Choice2Of2 '%A'" e)
    
    /// Wraps a function, encapsulates any exception thrown within to a Choice
    let inline protect f x = 
        try
            Choice1Of2 (f x)
        with e -> Choice2Of2 e

    /// Attempts to cast an object.
    /// Stores the cast value in 1Of2 if successful, otherwise stores the exception in 2Of2
    let inline cast (o: obj) = protect unbox o
        
    /// Sequential application
    let ap x f =
        match f,x with
        | Choice1Of2 f, Choice1Of2 x -> Choice1Of2 (f x)
        | Choice2Of2 e, _            -> Choice2Of2 e
        | _           , Choice2Of2 e -> Choice2Of2 e

    /// Sequential application
    let inline (<*>) f x = ap x f

    /// Transforms a Choice's first value by using a specified mapping function.
    let map f =
        function
        | Choice1Of2 x -> f x |> Choice1Of2
        | Choice2Of2 x -> Choice2Of2 x

    /// Infix map
    let inline (<!>) f x = map f x

    /// Promote a function to a monad/applicative, scanning the monadic/applicative arguments from left to right.
    let inline lift2 f a b = f <!> a <*> b

    /// Sequence actions, discarding the value of the first argument.
    let inline ( *>) a b = lift2 (fun _ z -> z) a b

    /// Sequence actions, discarding the value of the second argument.
    let inline ( <*) a b = lift2 (fun z _ -> z) a b

    /// Monadic bind
    let bind f = 
        function
        | Choice1Of2 x -> f x
        | Choice2Of2 x -> Choice2Of2 x
    
    /// Sequentially compose two actions, passing any value produced by the first as an argument to the second.
    let inline (>>=) m f = bind f m

    /// Flipped >>=
    let inline (=<<) f m = bind f m

    /// Sequentially compose two either actions, discarding any value produced by the first
    let inline (>>.) m1 m2 = m1 >>= (fun _ -> m2)

    /// Left-to-right Kleisli composition
    let inline (>=>) f g = fun x -> f x >>= g

    /// Right-to-left Kleisli composition
    let inline (<=<) x = flip (>=>) x

    /// Maps both parts of a Choice.
    /// Applies the first function if Choice is 1Of2.
    /// Otherwise applies the second function
    let inline bimap f1 f2 = 
        function
        | Choice1Of2 x -> Choice1Of2 (f1 x)
        | Choice2Of2 x -> Choice2Of2 (f2 x)

    /// Maps both parts of a Choice.
    /// Applies the first function if Choice is 1Of2.
    /// Otherwise applies the second function
    let inline choice f1 f2 = 
        function
        | Choice1Of2 x -> f1 x
        | Choice2Of2 x -> f2 x

    /// Transforms a Choice's second value by using a specified mapping function.
    let inline mapSecond f = bimap id f

    type EitherBuilder() =
        member this.Return a = returnM a
        member this.Bind (m, f) = bind f m
        member this.ReturnFrom m = m

    let choose = EitherBuilder()

    /// If Choice is 1Of2, returns Some value. Otherwise, returns None.
    let toOption = Option.ofChoice

    /// If Some value, returns Choice1Of2 value. Otherwise, returns the supplied default value.
    let ofOption o = 
        function
        | Some a -> Choice1Of2 a
        | None -> Choice2Of2 o

    let foldM f s = 
        Seq.fold (fun acc t -> acc >>= flip f t) (returnM s)

    let inline sequence s =
        let inline cons a b = lift2 List.cons a b
        List.foldBack cons s (returnM [])

    let inline mapM f x = sequence (List.map f x)

module Validation =
    open Choice
    open Monoid

    let (|Success|Failure|) = 
        function
        | Choice1Of2 a -> Success a
        | Choice2Of2 e -> Failure e

    /// Sequential application, parameterized by append
    let apa append x f = 
        match f,x with
        | Choice1Of2 f, Choice1Of2 x     -> Choice1Of2 (f x)
        | Choice2Of2 e, Choice1Of2 x     -> Choice2Of2 e
        | Choice1Of2 f, Choice2Of2 e     -> Choice2Of2 e
        | Choice2Of2 e1, Choice2Of2 e2 -> Choice2Of2 (append e1 e2)

    /// Sequential application, parameterized by semigroup
    let inline apm (m: _ ISemigroup) = apa (curry m.Combine)

    type CustomValidation<'T>(semigroup: 'T ISemigroup) =
        /// Sequential application
        member this.ap x = apm semigroup x

        /// Promote a function to a monad/applicative, scanning the monadic/applicative arguments from left to right.
        member this.lift2 f a b = returnM f |> this.ap a |> this.ap b

        /// Sequence actions, discarding the value of the first argument.
        member this.apr b a = this.lift2 (fun _ z -> z) a b

        /// Sequence actions, discarding the value of the second argument.
        member this.apl b a = this.lift2 (fun z _ -> z) a b

        member this.seqValidator f = 
            let inline cons a b = this.lift2 (flip List.cons) a b
            Seq.map f >> Seq.fold cons (returnM [])

        member this.sequence s =
            let inline cons a b = this.lift2 List.cons a b
            List.foldBack cons s (returnM [])

        member this.mapM f x = this.sequence (List.map f x)


    type NonEmptyListSemigroup<'T>() = 
        interface ISemigroup<'T NonEmptyList> with 
            member x.Combine(a,b) = NonEmptyList.append a b 

    type NonEmptyListValidation<'T>() = 
        inherit CustomValidation<'T NonEmptyList>(NonEmptyListSemigroup<'T>())

    /// Sequential application
    let inline ap x = apa NonEmptyList.append x

    /// Sequential application
    let inline (<*>) f x = ap x f

    /// Promote a function to a monad/applicative, scanning the monadic/applicative arguments from left to right.
    let inline lift2 f a b = returnM f <*> a <*> b

    /// Sequence actions, discarding the value of the first argument.
    let inline ( *>) x y = lift2 (fun _ z -> z) x y

    /// Sequence actions, discarding the value of the second argument.
    let inline ( <*) x y = lift2 (fun z _ -> z) x y

    let seqValidator f = 
        let inline cons a b = lift2 (flip List.cons) a b
        Seq.map f >> Seq.fold cons (returnM [])

    let inline sequence s =
        let inline cons a b = lift2 List.cons a b
        List.foldBack cons s (returnM [])

    let inline mapM f x = sequence (List.map f x)

#if NET40

module Task =
    open System.Threading
    open System.Threading.Tasks

    /// Task result
    type Result<'T> = 
        /// Task was canceled
        | Canceled
        /// Unhandled exception in task
        | Error of exn 
        /// Task completed successfully
        | Successful of 'T

    let run (t: unit -> Task<_>) = 
        try
            let task = t()
            task.Result |> Result.Successful
        with 
        | :? OperationCanceledException -> Result.Canceled
        | :? AggregateException as e ->
            match e.InnerException with
            | :? TaskCanceledException -> Result.Canceled
            | _ -> Result.Error e
        | e -> Result.Error e

    let toAsync (t: Task<'T>): Async<'T> =
        let abegin (cb: AsyncCallback, state: obj) : IAsyncResult = 
            match cb with
            | null -> upcast t
            | cb -> 
                t.ContinueWith(fun (_ : Task<_>) -> cb.Invoke t) |> ignore
                upcast t
        let aend (r: IAsyncResult) = 
            (r :?> Task<'T>).Result
        Async.FromBeginEnd(abegin, aend)

    /// Transforms a Task's first value by using a specified mapping function.
    let inline mapWithOptions (token: CancellationToken) (continuationOptions: TaskContinuationOptions) (scheduler: TaskScheduler) f (m: Task<_>) =
        m.ContinueWith((fun (t: Task<_>) -> f t.Result), token, continuationOptions, scheduler)

    /// Transforms a Task's first value by using a specified mapping function.
    let inline map f (m: Task<_>) =
        m.ContinueWith(fun (t: Task<_>) -> f t.Result)

    let inline bindWithOptions (token: CancellationToken) (continuationOptions: TaskContinuationOptions) (scheduler: TaskScheduler) (f: 'T -> Task<'U>) (m: Task<'T>) =
        m.ContinueWith((fun (x: Task<_>) -> f x.Result), token, continuationOptions, scheduler).Unwrap()

    let inline bind (f: 'T -> Task<'U>) (m: Task<'T>) = 
        m.ContinueWith(fun (x: Task<_>) -> f x.Result).Unwrap()

    let inline returnM a = 
        let s = TaskCompletionSource()
        s.SetResult a
        s.Task

    /// Sequentially compose two actions, passing any value produced by the first as an argument to the second.
    let inline (>>=) m f = bind f m

    /// Flipped >>=
    let inline (=<<) f m = bind f m

    /// Sequentially compose two either actions, discarding any value produced by the first
    let inline (>>.) m1 m2 = m1 >>= (fun _ -> m2)

    /// Left-to-right Kleisli composition
    let inline (>=>) f g = fun x -> f x >>= g

    /// Right-to-left Kleisli composition
    let inline (<=<) x = flip (>=>) x

    /// Promote a function to a monad/applicative, scanning the monadic/applicative arguments from left to right.
    let inline lift2 f a b = 
        a >>= fun aa -> b >>= fun bb -> f aa bb |> returnM

    /// Sequential application
    let inline ap x f = lift2 id f x

    /// Sequential application
    let inline (<*>) f x = ap x f

    /// Infix map
    let inline (<!>) f x = map f x

    /// Sequence actions, discarding the value of the first argument.
    let inline ( *>) a b = lift2 (fun _ z -> z) a b

    /// Sequence actions, discarding the value of the second argument.
    let inline ( <*) a b = lift2 (fun z _ -> z) a b
    
    type TaskBuilder(?continuationOptions, ?scheduler, ?cancellationToken) =
        let contOptions = defaultArg continuationOptions TaskContinuationOptions.None
        let scheduler = defaultArg scheduler TaskScheduler.Default
        let cancellationToken = defaultArg cancellationToken CancellationToken.None

        member this.Return x = returnM x

        member this.Zero() = returnM ()

        member this.ReturnFrom (a: Task<'T>) = a

        member this.Bind(m, f) = bindWithOptions cancellationToken contOptions scheduler f m

        member this.Combine(comp1, comp2) =
            this.Bind(comp1, comp2)

        member this.While(guard, m) =
            if not(guard()) then this.Zero() else
                this.Bind(m(), fun () -> this.While(guard, m))

        member this.TryFinally(m, compensation) =
            try this.ReturnFrom m
            finally compensation()

        member this.Using(res: #IDisposable, body: #IDisposable -> Task<_>) =
            this.TryFinally(body res, fun () -> match res with null -> () | disp -> disp.Dispose())

        member this.For(sequence: seq<_>, body) =
            this.Using(sequence.GetEnumerator(),
                                 fun enum -> this.While(enum.MoveNext, fun () -> body enum.Current))

        member this.Delay (f: unit -> Task<'T>) = f

        member this.Run (f: unit -> Task<'T>) = f()

    type TaskBuilderWithToken(?continuationOptions, ?scheduler) =
        let contOptions = defaultArg continuationOptions TaskContinuationOptions.None
        let scheduler = defaultArg scheduler TaskScheduler.Default

        let lift (t: Task<_>) = fun (_: CancellationToken) -> t
        let bind (t: CancellationToken -> Task<'T>) (f: 'T -> (CancellationToken -> Task<'U>)) =
            fun (token: CancellationToken) ->
                (t token).ContinueWith((fun (x: Task<_>) -> f x.Result token), token, contOptions, scheduler).Unwrap()
        
        member this.Return x = lift (returnM x)

        member this.ReturnFrom t = lift t

        member this.ReturnFrom (t: CancellationToken -> Task<'T>) = t

        member this.Zero() = this.Return ()

        member this.Bind(t, f) = bind t f            

        member this.Bind(t, f) = bind (lift t) f                

        member this.Combine(t1, t2) = bind t1 (konst t2)        

        member this.While(guard, m) =
                if not(guard()) then 
                    this.Zero()
                else
                    bind m (fun () -> this.While(guard, m))                    

        member this.TryFinally(t : CancellationToken -> Task<'T>, compensation) =
            try t
            finally compensation()

        member this.Using(res: #IDisposable, body: #IDisposable -> (CancellationToken -> Task<'T>)) =
            this.TryFinally(body res, fun () -> match res with null -> () | disp -> disp.Dispose())

        member this.For(sequence: seq<'T>, body) =            
                this.Using(sequence.GetEnumerator(),
                                 fun enum -> this.While(enum.MoveNext, fun token -> body enum.Current token))
        
        member this.Delay f = this.Bind(this.Return (), f)

#endif<|MERGE_RESOLUTION|>--- conflicted
+++ resolved
@@ -1,9 +1,5 @@
 ﻿
-<<<<<<< HEAD
-namespace FSharpx.Functional
-=======
 namespace FSharpx
->>>>>>> c6974301
 #nowarn "40"
 
 open System
@@ -614,11 +610,7 @@
             return true }
 
 module Writer =
-<<<<<<< HEAD
-    open FSharpx.Functional.Monoid
-=======
     open FSharpx.Monoid
->>>>>>> c6974301
         
     type Writer<'W, 'T> = unit -> 'T * 'W
 
