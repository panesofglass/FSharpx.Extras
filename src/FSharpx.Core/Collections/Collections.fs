namespace FSharpx

open System
open System.Collections
open System.Collections.Generic
#if NET40
open System.Diagnostics.Contracts
#endif
open System.Runtime.CompilerServices
            
module Seq =
    /// <summary>
    /// Adds an index to a sequence
    /// </summary>
    /// <param name="a"></param>
    let inline index a = Seq.mapi tuple2 a

    /// <summary>
    /// Returns the first element (with its index) for which the given function returns true.
    /// Return None if no such element exists.
    /// </summary>
    /// <param name="pred">Predicate</param>
    /// <param name="l">Sequence</param>
    let tryFindWithIndex pred l =
        l |> index |> Seq.tryFind (fun (_,v) -> pred v)

    let inline lift2 f l1 l2 = 
        seq {
            for i in l1 do
                for j in l2 do
                    yield f i j }
<<<<<<< HEAD

    let foldMap (monoid: _ Monoid) f =
        Seq.fold (fun s e -> monoid.Combine(s, f e)) (monoid.Zero())

=======
    
    /// Will iterate the current sequence until the given predicate is statisfied
    let iterBreak (f:'a -> bool) (seq:seq<_>) = 
        use en = seq.GetEnumerator() 
        let mutable run = true
        while en.MoveNext() && run do
            run <- f en.Current
    
    /// The same as Seq.average except will return None if the seq is empty
    let inline tryAverage (seq : seq<(^a)>) : ^a option =
        if not(Seq.isEmpty seq)
        then Some <| (Seq.average seq)
        else None
    
    /// Splits a sequences at the given index
    let splitAt n seq = (Seq.take n seq, Seq.skip n seq)
    
    /// Converts a streamReader into a seq yielding on each line
    let ofStreamReader (streamReader : System.IO.StreamReader) = 
         seq {  
                use sr = streamReader
                while not(sr.EndOfStream) do
                    yield sr.ReadLine()
             }
    
    /// Converts a Stream into a sequence of bytes
    let ofStreamByByte (stream: System.IO.Stream) =
        seq { while stream.Length <> stream.Position do
                let x = stream.ReadByte()
                if (int x) < 0 then ()
                else yield x }
    
    /// Converts a stream into a seq of byte[] where the array is of the length given
    let ofStreamByChunk chunkSize (stream: System.IO.Stream) =
        let buffer = Array.zeroCreate<byte> chunkSize
        seq { while stream.Length <> stream.Position do
                let bytesRead = stream.Read(buffer, 0, chunkSize)
                if bytesRead = 0 then ()
                else yield buffer }
    
    /// Creates a inifinte sequences of the given values
    let asCircular values = 
        let rec next () = 
            seq {
                for element in values do
                    yield element
                yield! next()
            }
        next()
    
    /// Creates a inifinte sequences of the given values, executing the given function everytime the given seq is exhusted
    let asCircularOnLoop f values = 
        let rec next () = 
            seq {
                for element in values do
                    yield element
                f()
                yield! next()
            }
        next()

    /// Creates a inifinte sequences of the given values returning None everytime the given seq is exhusted
    let asCircularWithBreak values = 
        let rec next () = 
            seq {
                for element in values do
                    yield Some(element)
                yield None
                yield! next()
            }
        next()
    
    /// Converts a System.Collections.IEnumerable to a seq 
    let ofEnumerable<'a> (a : System.Collections.IEnumerable) = 
         let enum = a.GetEnumerator()
         seq {
             while enum.MoveNext() do yield unbox<'a> enum.Current
         }
    
    /// The same as Seq.nth except returns None if the sequence is empty or does not have enough elements
    let tryNth index (source : seq<_>) = 
         let rec tryNth' index (e : System.Collections.Generic.IEnumerator<'a>) = 
             if not (e.MoveNext()) then None
             else if index < 0 then None
             else if index = 0 then Some(e.Current)
             else tryNth' (index-1) e
    
         use e = source.GetEnumerator()
         tryNth' index e
    
>>>>>>> b9dc896f
    /// The same as Seq.skip except returns None if the sequence is empty or does not have enough elements
    let trySkip count (source: seq<_>) =
        seq { use e = source.GetEnumerator() 
              for _ in 1 .. count do
                  if not (e.MoveNext()) then ()
              while e.MoveNext() do
                  yield e.Current }
<<<<<<< HEAD

=======
    
    /// The same as Seq.take except returns None if the sequence is empty or does not have enough elements
    let tryTake count (source : seq<'T>)    = 
        if Unchecked.equals null source then invalidArg "source" "input seq cannot be null"
        if count < 0 then invalidArg "count" "count must be non negative"
        if count = 0 then Seq.empty else  
        seq { use e = source.GetEnumerator() 
              for _ in 0 .. count - 1 do
                  if (e.MoveNext()) 
                  then yield e.Current
                  else ()
             }
    
>>>>>>> b9dc896f
    /// Creates an inifinte sequence of the given value
    let repeat a = seq { while true do yield a }

    /// Contracts a seq selecting every n values
    let contract n (a : seq<_>) =
        let rec ctr' s vals' =
            match vals' |> trySkip (n - 1) |> List.ofSeq with
            | [] -> s
            | h :: t -> ctr' (h :: s) (t |> Seq.ofList)
        ctr' [] a |> List.rev |> Seq.ofList
<<<<<<< HEAD

    /// Replicates each element in the seq n-times
    let grow n = Seq.collect (fun x -> (repeat x) |> Seq.take n)
=======
    
    /// Merges to sequences using the given function to transform the elements for comparision
    let rec mergeBy f (a : seq<_>) (b : seq<_>) =
        seq {
            match a |> List.ofSeq, b |> List.ofSeq with
            | h :: t, h' :: t' when f(h) < f(h') ->
                yield h; yield! mergeBy f t b
            | h :: t, h' :: t' -> 
                yield h'; yield! mergeBy f a t'
            | h :: t, [] -> yield! a
            | [], h :: t -> yield! b
            | [], [] -> ()
        }

    /// Combines to sequences using the given function
    let rec combine f (a : seq<_>) (b : seq<_>) =
        seq {
            match a |> List.ofSeq, b |> List.ofSeq with
            | h :: t, h' :: t' -> 
                yield f h h'
                yield! combine f t t'
            | h :: t, [] -> yield! a
            | [], h :: t -> yield! b
            | [], [] -> ()
        }

    /// Merges two sequences by the default comparer for 'a
    let merge a b = mergeBy id a b

    /// Replicates each element in the seq n-times
    let grow n = Seq.collect (fun x -> (repeat x) |> Seq.take n)

    /// Pages the underlying sequence
    let page page pageSize (source : seq<_>) =
          source |> trySkip (page * pageSize) |> tryTake pageSize

    /// Returns an array of sliding windows of data drawn from the source array.
    /// Each window contains the n elements surrounding the current element.
    let centeredWindow n (source: _ seq) =    
        if n < 0 then invalidArg "n" "n must be a positive integer"
        let source' = Seq.toArray source
        let lastIndex = Array.length source' - 1
    
        let window i _ =
            let windowStartIndex = Math.Max(i - n, 0)
            let windowEndIndex = Math.Min(i + n, lastIndex)
            let arrSize = windowEndIndex - windowStartIndex + 1
            let target = Array.zeroCreate arrSize
            Array.blit source' windowStartIndex target 0 arrSize
            target |> Seq.ofArray

        Array.mapi window source' |> Seq.ofArray

    /// Calculates the central moving average for the array using n elements either side
    /// of the point where the mean is being calculated.
    let inline centralMovingAverage n (a:^t seq) = 
        a |> centeredWindow n |> Seq.map Seq.average
        
    /// Calculates the central moving average for the array of optional elements using n
    /// elements either side of the point where the mean is being calculated. If any of
    /// the optional elements in the averaging window are None then the average itself
    /// is None.
    let inline centralMovingAverageOfOption n (a:^t option array) = 
        a 
        |> centeredWindow n 
        |> Seq.map (fun window ->
                        if Seq.exists Option.isNone window
                        then None
                        else Some(Seq.averageBy Option.get window))
>>>>>>> b9dc896f
        

[<CompilationRepresentation(CompilationRepresentationFlags.ModuleSuffix)>]
module Array = 
    let inline nth i arr = Array.get arr i
    let inline setAt i v arr = Array.set arr i v; arr

    let copyTo sourceStartIndx startIndx source target =
        let targetLength = (Array.length target)
        if startIndx < 0 || startIndx > targetLength - 1 then
            failwith "Start Index outside the bounds of the array"

        let sourceLength = (Array.length source)
        let elementsToCopy = 
                    if (targetLength - startIndx - sourceStartIndx) > sourceLength then
                        sourceLength
                    else
                       (targetLength - startIndx - sourceStartIndx)    

        Array.blit source sourceStartIndx target startIndx elementsToCopy
    
    let ofTuple (source : obj) : obj array = 
        Microsoft.FSharp.Reflection.FSharpValue.GetTupleFields source

    let toTuple (source : 'a array) : 't = 
        let elements = source |> Array.map (fun x -> x :> obj)
        Microsoft.FSharp.Reflection.FSharpValue.MakeTuple(elements, typeof<'t>) :?> 't

module List =
    /// Curried cons
    let inline cons hd tl = hd::tl
  
    let inline singleton x = [x]

    let inline lift2 f (l1: _ list) (l2: _ list) = 
        [ for i in l1 do
            for j in l2 do
                yield f i j ]

  
    let span pred l =
        let rec loop l cont =
            match l with
            | [] -> ([],[])
            | x::[] when pred x -> (cont l, [])
            | x::xs when not (pred x) -> (cont [], l)
            | x::xs when pred x -> loop xs (fun rest -> cont (x::rest))
            | _ -> failwith "Unrecognized pattern"
        loop l id
  
    let split pred l = span (not << pred) l
  
    let skipWhile pred l = span pred l |> snd
    let skipUntil pred l = split pred l |> snd
    let takeWhile pred l = span pred l |> fst
    let takeUntil pred l = split pred l |> fst
    
    let splitAt n l =
        let pred i = i >= n
        let rec loop i l cont =
            match l with
            | [] -> ([],[])
            | x::[] when not (pred i) -> (cont l, [])
            | x::xs when pred i -> (cont [], l)
            | x::xs when not (pred i) -> loop (i+1) xs (fun rest -> cont (x::rest))
            | _ -> failwith "Unrecognized pattern"
        loop 0 l id
  
    let skip n l = splitAt n l |> snd
    let take n l = splitAt n l |> fst

    let inline mapIf pred f =
        List.map (fun x -> if pred x then f x else x)

    /// Behaves like a combination of map and fold; 
    /// it applies a function to each element of a list, 
    /// passing an accumulating parameter from left to right, 
    /// and returning a final value of this accumulator together with the new list.
    let mapAccum f s l =
        let rec loop s l cont =
            match l with
            | [] -> cont (s, [])
            | x::xs ->
                let (s, y) = f s x
                loop s xs (fun (s,ys) -> cont (s, y::ys))
        loop s l id

    let foldMap (monoid: _ Monoid) f =
        List.fold (fun s e -> monoid.Combine(s, f e)) (monoid.Zero())

    /// List monoid
    let monoid<'a> =
        { new Monoid<'a list>() with
            override this.Zero() = []
            override this.Combine(a,b) = a @ b }

module Set =
    let monoid<'a when 'a : comparison> =
        { new Monoid<'a Set>() with
            override this.Zero() = Set.empty
            override this.Combine(a,b) = Set.union a b }

[<CompilationRepresentation(CompilationRepresentationFlags.ModuleSuffix)>]
module Dictionary =
    let tryFind key (d: IDictionary<_,_>) =
        match d.TryGetValue key with
        | true,v -> Some v
        | _ -> None

module Map =
    let spanWithKey pred map =
        map
        |> Map.fold (fun (l,r) k v ->
            match k,v with
            | (key, value) when pred key -> (l, r |> Map.add key value)
            | (key, value) when not (pred key) -> (l |> Map.add key value, r)
            | _ -> failwith "Unrecognized pattern"
        ) (Map.empty, Map.empty)

    let splitWithKey pred d = spanWithKey (not << pred) d

    /// <summary>
    /// <code>insertWith f key value mp</code> will insert the pair <code>(key, value)</code> into <code>mp</code> if <code>key</code> does not exist in the map. 
    /// If the key does exist, the function will insert <code>f new_value old_value</code>.
    /// </summary>
    let insertWith f key value map =
        match Map.tryFind key map with
        | Some oldValue -> map |> Map.add key (f value oldValue)
        | None -> map |> Map.add key value

    /// <summary>
    /// <code>update f k map</code> updates the value <code>x</code> at key <code>k</code> (if it is in the map). 
    /// If <code>f x</code> is <code>None</code>, the element is deleted. 
    /// If it is <code>Some y</code>, the key is bound to the new value <code>y</code>.
    /// </summary>
    let updateWith f key map =
        let inner v map =
            match f v with
            | Some value -> map |> Map.add key value
            | None -> map |> Map.remove key
        match Map.tryFind key map with
        | Some v -> inner v map
        | None -> map

    let valueList map = map |> Map.toList |> List.unzip |> snd

    let union (map1: Map<_,_>) (map2: Map<_,_>) = 
        Seq.fold (fun m (KeyValue(k,v)) -> Map.add k v m) map1 map2

            
    let monoid<'key, 'value when 'key : comparison> =
        { new Monoid<Map<'key, 'value>>() with
            override this.Zero() = Map.empty
            override this.Combine(a,b) = union a b }

[<CompilationRepresentation(CompilationRepresentationFlags.ModuleSuffix)>]
[<Extension>]
module NameValueCollection =
    open System.Collections.Specialized
    open System.Linq

    /// <summary>
    /// Returns a new <see cref="NameValueCollection"/> with the concatenation of two <see cref="NameValueCollection"/>s
    /// </summary>
    /// <param name="a"></param>
    /// <param name="b"></param>
    [<Extension>]
    [<CompiledName("Concat")>]
    let concat a b = 
        let x = NameValueCollection()
        x.Add a
        x.Add b
        x

    /// <summary>
    /// In-place add of a key-value pair to a <see cref="NameValueCollection"/>
    /// </summary>
    /// <param name="x"></param>
    /// <param name="a"></param>
    /// <param name="b"></param>
    let inline addInPlace (x: NameValueCollection) (a,b) = x.Add(a,b)

    /// Adds an element to a copy of an existing NameValueCollection
    let add name value (x: NameValueCollection) =
        let r = NameValueCollection x
        r.Add(name,value)
        r

    /// <summary>
    /// Returns a <see cref="NameValueCollection"/> as an array of key-value pairs.
    /// Note that keys may be duplicated.
    /// </summary>
    /// <param name="a"></param>
    [<Extension>]
    [<CompiledName("ToArray")>]
    let toArray (a: NameValueCollection) =
        a.AllKeys
        |> Array.collect (fun k -> a.GetValues k |> Array.map (fun v -> k,v))

    /// <summary>
    /// Returns a <see cref="NameValueCollection"/> as a sequence of key-value pairs.
    /// Note that keys may be duplicated.
    /// </summary>
    /// <param name="a"></param>
    [<Extension>]
    [<CompiledName("ToEnumerable")>]
    let toSeq (a: NameValueCollection) =
        a.AllKeys
        |> Seq.collect (fun k -> a.GetValues k |> Seq.map (fun v -> k,v))

    /// <summary>
    /// Returns a <see cref="NameValueCollection"/> as a list of key-value pairs.
    /// Note that keys may be duplicated.
    /// </summary>
    /// <param name="a"></param>
    let inline toList a = toSeq a |> Seq.toList

    /// <summary>
    /// Creates a <see cref="NameValueCollection"/> from a list of key-value pairs
    /// </summary>
    /// <param name="l"></param>
    let fromSeq l =
        let x = NameValueCollection()
        Seq.iter (addInPlace x) l
        x

    [<Extension>]
    [<CompiledName("ToLookup")>]
    let toLookup a =
        let s = toSeq a
        s.ToLookup(fst, snd)

    [<Extension>]
    [<CompiledName("AsDictionary")>]
    let asDictionary (x: NameValueCollection) =
        let notimpl() = raise <| NotImplementedException()
        let getEnumerator() =
            let enum = x.GetEnumerator()
            let wrapElem (o: obj) = 
                let key = o :?> string
                let values = x.GetValues key
                KeyValuePair(key,values)
            { new IEnumerator<KeyValuePair<string,string[]>> with
                member e.Current = wrapElem enum.Current
                member e.MoveNext() = enum.MoveNext()
                member e.Reset() = enum.Reset()
                member e.Dispose() = ()
                member e.Current = box (wrapElem enum.Current) }
        { new IDictionary<string,string[]> with
            member d.Count = x.Count
            member d.IsReadOnly = false 
            member d.Item 
                with get k = 
                    let v = x.GetValues k
                    if v = null
                        then raise <| KeyNotFoundException(sprintf "Key '%s' not found" k)
                        else v
                and set k v =
                    x.Remove k
                    for i in v do
                        x.Add(k,i)
            member d.Keys = upcast ResizeArray<string>(x.Keys |> Seq.cast)
            member d.Values = 
                let values = ResizeArray<string[]>()
                for i in 0..x.Count-1 do
                    values.Add(x.GetValues i)
                upcast values
            member d.Add v = d.Add(v.Key, v.Value)
            member d.Add(key,value) = 
                if key = null
                    then raise <| ArgumentNullException("key")
                if d.ContainsKey key
                    then raise <| ArgumentException(sprintf "Duplicate key '%s'" key, "key")
                d.[key] <- value
            member d.Clear() = x.Clear()
            member d.Contains item = x.GetValues(item.Key) = item.Value
            member d.ContainsKey key = x.[key] <> null
            member d.CopyTo(array,arrayIndex) = notimpl()
            member d.GetEnumerator() = getEnumerator()
            member d.GetEnumerator() = getEnumerator() :> IEnumerator
            member d.Remove (item: KeyValuePair<string,string[]>) = 
                if d.Contains item then
                    x.Remove item.Key
                    true
                else
                    false
            member d.Remove (key: string) = 
                let exists = d.ContainsKey key
                x.Remove key
                exists
            member d.TryGetValue(key: string, value: byref<string[]>) = 
                if d.ContainsKey key then
                    value <- d.[key]
                    true
                else false
            }

    [<Extension>]
    [<CompiledName("AsReadonlyDictionary")>]
    let asReadonlyDictionary x =
        let a = asDictionary x
        let notSupported() = raise <| NotSupportedException("Readonly dictionary")
        { new IDictionary<string,string[]> with
            member d.Count = a.Count
            member d.IsReadOnly = true
            member d.Item 
                with get k = a.[k]
                and set k v = notSupported()
            member d.Keys = a.Keys
            member d.Values = a.Values
            member d.Add v = notSupported()
            member d.Add(key,value) = notSupported()
            member d.Clear() = notSupported()
            member d.Contains item = a.Contains item
            member d.ContainsKey key = a.ContainsKey key
            member d.CopyTo(array,arrayIndex) = a.CopyTo(array,arrayIndex)
            member d.GetEnumerator() = a.GetEnumerator()
            member d.GetEnumerator() = a.GetEnumerator() :> IEnumerator
            member d.Remove (item: KeyValuePair<string,string[]>) = notSupported(); false
            member d.Remove (key: string) = notSupported(); false
            member d.TryGetValue(key: string, value: byref<string[]>) = a.TryGetValue(key, ref value)
        }                

    [<Extension>]
    [<CompiledName("AsLookup")>]
    let asLookup (this: NameValueCollection) =
        let getEnumerator() = 
            let e = this.GetEnumerator()
            let wrapElem (o: obj) = 
                let key = o :?> string
                let values = this.GetValues key :> seq<string>
                { new IGrouping<string,string> with
                    member x.Key = key
                    member x.GetEnumerator() = values.GetEnumerator()
                    member x.GetEnumerator() = values.GetEnumerator() :> IEnumerator }
  
            { new IEnumerator<IGrouping<string,string>> with
                member x.Current = wrapElem e.Current
                member x.MoveNext() = e.MoveNext()
                member x.Reset() = e.Reset()
                member x.Dispose() = ()
                member x.Current = box (wrapElem e.Current) }
                      
        { new ILookup<string,string> with
            member x.Count = this.Count
            member x.Item 
                with get key = 
                    match this.GetValues key with
                    | null -> Seq.empty
                    | a -> upcast a
            member x.Contains key = this.Get key <> null
            member x.GetEnumerator() = getEnumerator()
            member x.GetEnumerator() = getEnumerator() :> IEnumerator }
<|MERGE_RESOLUTION|>--- conflicted
+++ resolved
@@ -1,590 +1,576 @@
-namespace FSharpx
-
-open System
-open System.Collections
-open System.Collections.Generic
-#if NET40
-open System.Diagnostics.Contracts
-#endif
-open System.Runtime.CompilerServices
-            
-module Seq =
-    /// <summary>
-    /// Adds an index to a sequence
-    /// </summary>
-    /// <param name="a"></param>
-    let inline index a = Seq.mapi tuple2 a
-
-    /// <summary>
-    /// Returns the first element (with its index) for which the given function returns true.
-    /// Return None if no such element exists.
-    /// </summary>
-    /// <param name="pred">Predicate</param>
-    /// <param name="l">Sequence</param>
-    let tryFindWithIndex pred l =
-        l |> index |> Seq.tryFind (fun (_,v) -> pred v)
-
-    let inline lift2 f l1 l2 = 
-        seq {
-            for i in l1 do
-                for j in l2 do
-                    yield f i j }
-<<<<<<< HEAD
-
-    let foldMap (monoid: _ Monoid) f =
-        Seq.fold (fun s e -> monoid.Combine(s, f e)) (monoid.Zero())
-
-=======
-    
-    /// Will iterate the current sequence until the given predicate is statisfied
-    let iterBreak (f:'a -> bool) (seq:seq<_>) = 
-        use en = seq.GetEnumerator() 
-        let mutable run = true
-        while en.MoveNext() && run do
-            run <- f en.Current
-    
-    /// The same as Seq.average except will return None if the seq is empty
-    let inline tryAverage (seq : seq<(^a)>) : ^a option =
-        if not(Seq.isEmpty seq)
-        then Some <| (Seq.average seq)
-        else None
-    
-    /// Splits a sequences at the given index
-    let splitAt n seq = (Seq.take n seq, Seq.skip n seq)
-    
-    /// Converts a streamReader into a seq yielding on each line
-    let ofStreamReader (streamReader : System.IO.StreamReader) = 
-         seq {  
-                use sr = streamReader
-                while not(sr.EndOfStream) do
-                    yield sr.ReadLine()
-             }
-    
-    /// Converts a Stream into a sequence of bytes
-    let ofStreamByByte (stream: System.IO.Stream) =
-        seq { while stream.Length <> stream.Position do
-                let x = stream.ReadByte()
-                if (int x) < 0 then ()
-                else yield x }
-    
-    /// Converts a stream into a seq of byte[] where the array is of the length given
-    let ofStreamByChunk chunkSize (stream: System.IO.Stream) =
-        let buffer = Array.zeroCreate<byte> chunkSize
-        seq { while stream.Length <> stream.Position do
-                let bytesRead = stream.Read(buffer, 0, chunkSize)
-                if bytesRead = 0 then ()
-                else yield buffer }
-    
-    /// Creates a inifinte sequences of the given values
-    let asCircular values = 
-        let rec next () = 
-            seq {
-                for element in values do
-                    yield element
-                yield! next()
-            }
-        next()
-    
-    /// Creates a inifinte sequences of the given values, executing the given function everytime the given seq is exhusted
-    let asCircularOnLoop f values = 
-        let rec next () = 
-            seq {
-                for element in values do
-                    yield element
-                f()
-                yield! next()
-            }
-        next()
-
-    /// Creates a inifinte sequences of the given values returning None everytime the given seq is exhusted
-    let asCircularWithBreak values = 
-        let rec next () = 
-            seq {
-                for element in values do
-                    yield Some(element)
-                yield None
-                yield! next()
-            }
-        next()
-    
-    /// Converts a System.Collections.IEnumerable to a seq 
-    let ofEnumerable<'a> (a : System.Collections.IEnumerable) = 
-         let enum = a.GetEnumerator()
-         seq {
-             while enum.MoveNext() do yield unbox<'a> enum.Current
-         }
-    
-    /// The same as Seq.nth except returns None if the sequence is empty or does not have enough elements
-    let tryNth index (source : seq<_>) = 
-         let rec tryNth' index (e : System.Collections.Generic.IEnumerator<'a>) = 
-             if not (e.MoveNext()) then None
-             else if index < 0 then None
-             else if index = 0 then Some(e.Current)
-             else tryNth' (index-1) e
-    
-         use e = source.GetEnumerator()
-         tryNth' index e
-    
->>>>>>> b9dc896f
-    /// The same as Seq.skip except returns None if the sequence is empty or does not have enough elements
-    let trySkip count (source: seq<_>) =
-        seq { use e = source.GetEnumerator() 
-              for _ in 1 .. count do
-                  if not (e.MoveNext()) then ()
-              while e.MoveNext() do
-                  yield e.Current }
-<<<<<<< HEAD
-
-=======
-    
-    /// The same as Seq.take except returns None if the sequence is empty or does not have enough elements
-    let tryTake count (source : seq<'T>)    = 
-        if Unchecked.equals null source then invalidArg "source" "input seq cannot be null"
-        if count < 0 then invalidArg "count" "count must be non negative"
-        if count = 0 then Seq.empty else  
-        seq { use e = source.GetEnumerator() 
-              for _ in 0 .. count - 1 do
-                  if (e.MoveNext()) 
-                  then yield e.Current
-                  else ()
-             }
-    
->>>>>>> b9dc896f
-    /// Creates an inifinte sequence of the given value
-    let repeat a = seq { while true do yield a }
-
-    /// Contracts a seq selecting every n values
-    let contract n (a : seq<_>) =
-        let rec ctr' s vals' =
-            match vals' |> trySkip (n - 1) |> List.ofSeq with
-            | [] -> s
-            | h :: t -> ctr' (h :: s) (t |> Seq.ofList)
-        ctr' [] a |> List.rev |> Seq.ofList
-<<<<<<< HEAD
-
-    /// Replicates each element in the seq n-times
-    let grow n = Seq.collect (fun x -> (repeat x) |> Seq.take n)
-=======
-    
-    /// Merges to sequences using the given function to transform the elements for comparision
-    let rec mergeBy f (a : seq<_>) (b : seq<_>) =
-        seq {
-            match a |> List.ofSeq, b |> List.ofSeq with
-            | h :: t, h' :: t' when f(h) < f(h') ->
-                yield h; yield! mergeBy f t b
-            | h :: t, h' :: t' -> 
-                yield h'; yield! mergeBy f a t'
-            | h :: t, [] -> yield! a
-            | [], h :: t -> yield! b
-            | [], [] -> ()
-        }
-
-    /// Combines to sequences using the given function
-    let rec combine f (a : seq<_>) (b : seq<_>) =
-        seq {
-            match a |> List.ofSeq, b |> List.ofSeq with
-            | h :: t, h' :: t' -> 
-                yield f h h'
-                yield! combine f t t'
-            | h :: t, [] -> yield! a
-            | [], h :: t -> yield! b
-            | [], [] -> ()
-        }
-
-    /// Merges two sequences by the default comparer for 'a
-    let merge a b = mergeBy id a b
-
-    /// Replicates each element in the seq n-times
-    let grow n = Seq.collect (fun x -> (repeat x) |> Seq.take n)
-
-    /// Pages the underlying sequence
-    let page page pageSize (source : seq<_>) =
-          source |> trySkip (page * pageSize) |> tryTake pageSize
-
-    /// Returns an array of sliding windows of data drawn from the source array.
-    /// Each window contains the n elements surrounding the current element.
-    let centeredWindow n (source: _ seq) =    
-        if n < 0 then invalidArg "n" "n must be a positive integer"
-        let source' = Seq.toArray source
-        let lastIndex = Array.length source' - 1
-    
-        let window i _ =
-            let windowStartIndex = Math.Max(i - n, 0)
-            let windowEndIndex = Math.Min(i + n, lastIndex)
-            let arrSize = windowEndIndex - windowStartIndex + 1
-            let target = Array.zeroCreate arrSize
-            Array.blit source' windowStartIndex target 0 arrSize
-            target |> Seq.ofArray
-
-        Array.mapi window source' |> Seq.ofArray
-
-    /// Calculates the central moving average for the array using n elements either side
-    /// of the point where the mean is being calculated.
-    let inline centralMovingAverage n (a:^t seq) = 
-        a |> centeredWindow n |> Seq.map Seq.average
-        
-    /// Calculates the central moving average for the array of optional elements using n
-    /// elements either side of the point where the mean is being calculated. If any of
-    /// the optional elements in the averaging window are None then the average itself
-    /// is None.
-    let inline centralMovingAverageOfOption n (a:^t option array) = 
-        a 
-        |> centeredWindow n 
-        |> Seq.map (fun window ->
-                        if Seq.exists Option.isNone window
-                        then None
-                        else Some(Seq.averageBy Option.get window))
->>>>>>> b9dc896f
-        
-
-[<CompilationRepresentation(CompilationRepresentationFlags.ModuleSuffix)>]
-module Array = 
-    let inline nth i arr = Array.get arr i
-    let inline setAt i v arr = Array.set arr i v; arr
-
-    let copyTo sourceStartIndx startIndx source target =
-        let targetLength = (Array.length target)
-        if startIndx < 0 || startIndx > targetLength - 1 then
-            failwith "Start Index outside the bounds of the array"
-
-        let sourceLength = (Array.length source)
-        let elementsToCopy = 
-                    if (targetLength - startIndx - sourceStartIndx) > sourceLength then
-                        sourceLength
-                    else
-                       (targetLength - startIndx - sourceStartIndx)    
-
-        Array.blit source sourceStartIndx target startIndx elementsToCopy
-    
-    let ofTuple (source : obj) : obj array = 
-        Microsoft.FSharp.Reflection.FSharpValue.GetTupleFields source
-
-    let toTuple (source : 'a array) : 't = 
-        let elements = source |> Array.map (fun x -> x :> obj)
-        Microsoft.FSharp.Reflection.FSharpValue.MakeTuple(elements, typeof<'t>) :?> 't
-
-module List =
-    /// Curried cons
-    let inline cons hd tl = hd::tl
-  
-    let inline singleton x = [x]
-
-    let inline lift2 f (l1: _ list) (l2: _ list) = 
-        [ for i in l1 do
-            for j in l2 do
-                yield f i j ]
-
-  
-    let span pred l =
-        let rec loop l cont =
-            match l with
-            | [] -> ([],[])
-            | x::[] when pred x -> (cont l, [])
-            | x::xs when not (pred x) -> (cont [], l)
-            | x::xs when pred x -> loop xs (fun rest -> cont (x::rest))
-            | _ -> failwith "Unrecognized pattern"
-        loop l id
-  
-    let split pred l = span (not << pred) l
-  
-    let skipWhile pred l = span pred l |> snd
-    let skipUntil pred l = split pred l |> snd
-    let takeWhile pred l = span pred l |> fst
-    let takeUntil pred l = split pred l |> fst
-    
-    let splitAt n l =
-        let pred i = i >= n
-        let rec loop i l cont =
-            match l with
-            | [] -> ([],[])
-            | x::[] when not (pred i) -> (cont l, [])
-            | x::xs when pred i -> (cont [], l)
-            | x::xs when not (pred i) -> loop (i+1) xs (fun rest -> cont (x::rest))
-            | _ -> failwith "Unrecognized pattern"
-        loop 0 l id
-  
-    let skip n l = splitAt n l |> snd
-    let take n l = splitAt n l |> fst
-
-    let inline mapIf pred f =
-        List.map (fun x -> if pred x then f x else x)
-
-    /// Behaves like a combination of map and fold; 
-    /// it applies a function to each element of a list, 
-    /// passing an accumulating parameter from left to right, 
-    /// and returning a final value of this accumulator together with the new list.
-    let mapAccum f s l =
-        let rec loop s l cont =
-            match l with
-            | [] -> cont (s, [])
-            | x::xs ->
-                let (s, y) = f s x
-                loop s xs (fun (s,ys) -> cont (s, y::ys))
-        loop s l id
-
-    let foldMap (monoid: _ Monoid) f =
-        List.fold (fun s e -> monoid.Combine(s, f e)) (monoid.Zero())
-
-    /// List monoid
-    let monoid<'a> =
-        { new Monoid<'a list>() with
-            override this.Zero() = []
-            override this.Combine(a,b) = a @ b }
-
-module Set =
-    let monoid<'a when 'a : comparison> =
-        { new Monoid<'a Set>() with
-            override this.Zero() = Set.empty
-            override this.Combine(a,b) = Set.union a b }
-
-[<CompilationRepresentation(CompilationRepresentationFlags.ModuleSuffix)>]
-module Dictionary =
-    let tryFind key (d: IDictionary<_,_>) =
-        match d.TryGetValue key with
-        | true,v -> Some v
-        | _ -> None
-
-module Map =
-    let spanWithKey pred map =
-        map
-        |> Map.fold (fun (l,r) k v ->
-            match k,v with
-            | (key, value) when pred key -> (l, r |> Map.add key value)
-            | (key, value) when not (pred key) -> (l |> Map.add key value, r)
-            | _ -> failwith "Unrecognized pattern"
-        ) (Map.empty, Map.empty)
-
-    let splitWithKey pred d = spanWithKey (not << pred) d
-
-    /// <summary>
-    /// <code>insertWith f key value mp</code> will insert the pair <code>(key, value)</code> into <code>mp</code> if <code>key</code> does not exist in the map. 
-    /// If the key does exist, the function will insert <code>f new_value old_value</code>.
-    /// </summary>
-    let insertWith f key value map =
-        match Map.tryFind key map with
-        | Some oldValue -> map |> Map.add key (f value oldValue)
-        | None -> map |> Map.add key value
-
-    /// <summary>
-    /// <code>update f k map</code> updates the value <code>x</code> at key <code>k</code> (if it is in the map). 
-    /// If <code>f x</code> is <code>None</code>, the element is deleted. 
-    /// If it is <code>Some y</code>, the key is bound to the new value <code>y</code>.
-    /// </summary>
-    let updateWith f key map =
-        let inner v map =
-            match f v with
-            | Some value -> map |> Map.add key value
-            | None -> map |> Map.remove key
-        match Map.tryFind key map with
-        | Some v -> inner v map
-        | None -> map
-
-    let valueList map = map |> Map.toList |> List.unzip |> snd
-
-    let union (map1: Map<_,_>) (map2: Map<_,_>) = 
-        Seq.fold (fun m (KeyValue(k,v)) -> Map.add k v m) map1 map2
-
-            
-    let monoid<'key, 'value when 'key : comparison> =
-        { new Monoid<Map<'key, 'value>>() with
-            override this.Zero() = Map.empty
-            override this.Combine(a,b) = union a b }
-
-[<CompilationRepresentation(CompilationRepresentationFlags.ModuleSuffix)>]
-[<Extension>]
-module NameValueCollection =
-    open System.Collections.Specialized
-    open System.Linq
-
-    /// <summary>
-    /// Returns a new <see cref="NameValueCollection"/> with the concatenation of two <see cref="NameValueCollection"/>s
-    /// </summary>
-    /// <param name="a"></param>
-    /// <param name="b"></param>
-    [<Extension>]
-    [<CompiledName("Concat")>]
-    let concat a b = 
-        let x = NameValueCollection()
-        x.Add a
-        x.Add b
-        x
-
-    /// <summary>
-    /// In-place add of a key-value pair to a <see cref="NameValueCollection"/>
-    /// </summary>
-    /// <param name="x"></param>
-    /// <param name="a"></param>
-    /// <param name="b"></param>
-    let inline addInPlace (x: NameValueCollection) (a,b) = x.Add(a,b)
-
-    /// Adds an element to a copy of an existing NameValueCollection
-    let add name value (x: NameValueCollection) =
-        let r = NameValueCollection x
-        r.Add(name,value)
-        r
-
-    /// <summary>
-    /// Returns a <see cref="NameValueCollection"/> as an array of key-value pairs.
-    /// Note that keys may be duplicated.
-    /// </summary>
-    /// <param name="a"></param>
-    [<Extension>]
-    [<CompiledName("ToArray")>]
-    let toArray (a: NameValueCollection) =
-        a.AllKeys
-        |> Array.collect (fun k -> a.GetValues k |> Array.map (fun v -> k,v))
-
-    /// <summary>
-    /// Returns a <see cref="NameValueCollection"/> as a sequence of key-value pairs.
-    /// Note that keys may be duplicated.
-    /// </summary>
-    /// <param name="a"></param>
-    [<Extension>]
-    [<CompiledName("ToEnumerable")>]
-    let toSeq (a: NameValueCollection) =
-        a.AllKeys
-        |> Seq.collect (fun k -> a.GetValues k |> Seq.map (fun v -> k,v))
-
-    /// <summary>
-    /// Returns a <see cref="NameValueCollection"/> as a list of key-value pairs.
-    /// Note that keys may be duplicated.
-    /// </summary>
-    /// <param name="a"></param>
-    let inline toList a = toSeq a |> Seq.toList
-
-    /// <summary>
-    /// Creates a <see cref="NameValueCollection"/> from a list of key-value pairs
-    /// </summary>
-    /// <param name="l"></param>
-    let fromSeq l =
-        let x = NameValueCollection()
-        Seq.iter (addInPlace x) l
-        x
-
-    [<Extension>]
-    [<CompiledName("ToLookup")>]
-    let toLookup a =
-        let s = toSeq a
-        s.ToLookup(fst, snd)
-
-    [<Extension>]
-    [<CompiledName("AsDictionary")>]
-    let asDictionary (x: NameValueCollection) =
-        let notimpl() = raise <| NotImplementedException()
-        let getEnumerator() =
-            let enum = x.GetEnumerator()
-            let wrapElem (o: obj) = 
-                let key = o :?> string
-                let values = x.GetValues key
-                KeyValuePair(key,values)
-            { new IEnumerator<KeyValuePair<string,string[]>> with
-                member e.Current = wrapElem enum.Current
-                member e.MoveNext() = enum.MoveNext()
-                member e.Reset() = enum.Reset()
-                member e.Dispose() = ()
-                member e.Current = box (wrapElem enum.Current) }
-        { new IDictionary<string,string[]> with
-            member d.Count = x.Count
-            member d.IsReadOnly = false 
-            member d.Item 
-                with get k = 
-                    let v = x.GetValues k
-                    if v = null
-                        then raise <| KeyNotFoundException(sprintf "Key '%s' not found" k)
-                        else v
-                and set k v =
-                    x.Remove k
-                    for i in v do
-                        x.Add(k,i)
-            member d.Keys = upcast ResizeArray<string>(x.Keys |> Seq.cast)
-            member d.Values = 
-                let values = ResizeArray<string[]>()
-                for i in 0..x.Count-1 do
-                    values.Add(x.GetValues i)
-                upcast values
-            member d.Add v = d.Add(v.Key, v.Value)
-            member d.Add(key,value) = 
-                if key = null
-                    then raise <| ArgumentNullException("key")
-                if d.ContainsKey key
-                    then raise <| ArgumentException(sprintf "Duplicate key '%s'" key, "key")
-                d.[key] <- value
-            member d.Clear() = x.Clear()
-            member d.Contains item = x.GetValues(item.Key) = item.Value
-            member d.ContainsKey key = x.[key] <> null
-            member d.CopyTo(array,arrayIndex) = notimpl()
-            member d.GetEnumerator() = getEnumerator()
-            member d.GetEnumerator() = getEnumerator() :> IEnumerator
-            member d.Remove (item: KeyValuePair<string,string[]>) = 
-                if d.Contains item then
-                    x.Remove item.Key
-                    true
-                else
-                    false
-            member d.Remove (key: string) = 
-                let exists = d.ContainsKey key
-                x.Remove key
-                exists
-            member d.TryGetValue(key: string, value: byref<string[]>) = 
-                if d.ContainsKey key then
-                    value <- d.[key]
-                    true
-                else false
-            }
-
-    [<Extension>]
-    [<CompiledName("AsReadonlyDictionary")>]
-    let asReadonlyDictionary x =
-        let a = asDictionary x
-        let notSupported() = raise <| NotSupportedException("Readonly dictionary")
-        { new IDictionary<string,string[]> with
-            member d.Count = a.Count
-            member d.IsReadOnly = true
-            member d.Item 
-                with get k = a.[k]
-                and set k v = notSupported()
-            member d.Keys = a.Keys
-            member d.Values = a.Values
-            member d.Add v = notSupported()
-            member d.Add(key,value) = notSupported()
-            member d.Clear() = notSupported()
-            member d.Contains item = a.Contains item
-            member d.ContainsKey key = a.ContainsKey key
-            member d.CopyTo(array,arrayIndex) = a.CopyTo(array,arrayIndex)
-            member d.GetEnumerator() = a.GetEnumerator()
-            member d.GetEnumerator() = a.GetEnumerator() :> IEnumerator
-            member d.Remove (item: KeyValuePair<string,string[]>) = notSupported(); false
-            member d.Remove (key: string) = notSupported(); false
-            member d.TryGetValue(key: string, value: byref<string[]>) = a.TryGetValue(key, ref value)
-        }                
-
-    [<Extension>]
-    [<CompiledName("AsLookup")>]
-    let asLookup (this: NameValueCollection) =
-        let getEnumerator() = 
-            let e = this.GetEnumerator()
-            let wrapElem (o: obj) = 
-                let key = o :?> string
-                let values = this.GetValues key :> seq<string>
-                { new IGrouping<string,string> with
-                    member x.Key = key
-                    member x.GetEnumerator() = values.GetEnumerator()
-                    member x.GetEnumerator() = values.GetEnumerator() :> IEnumerator }
-  
-            { new IEnumerator<IGrouping<string,string>> with
-                member x.Current = wrapElem e.Current
-                member x.MoveNext() = e.MoveNext()
-                member x.Reset() = e.Reset()
-                member x.Dispose() = ()
-                member x.Current = box (wrapElem e.Current) }
-                      
-        { new ILookup<string,string> with
-            member x.Count = this.Count
-            member x.Item 
-                with get key = 
-                    match this.GetValues key with
-                    | null -> Seq.empty
-                    | a -> upcast a
-            member x.Contains key = this.Get key <> null
-            member x.GetEnumerator() = getEnumerator()
-            member x.GetEnumerator() = getEnumerator() :> IEnumerator }
+namespace FSharpx
+
+open System
+open System.Collections
+open System.Collections.Generic
+#if NET40
+open System.Diagnostics.Contracts
+#endif
+open System.Runtime.CompilerServices
+            
+module Seq =
+    /// <summary>
+    /// Adds an index to a sequence
+    /// </summary>
+    /// <param name="a"></param>
+    let inline index a = Seq.mapi tuple2 a
+
+    /// <summary>
+    /// Returns the first element (with its index) for which the given function returns true.
+    /// Return None if no such element exists.
+    /// </summary>
+    /// <param name="pred">Predicate</param>
+    /// <param name="l">Sequence</param>
+    let tryFindWithIndex pred l =
+        l |> index |> Seq.tryFind (fun (_,v) -> pred v)
+
+    let inline lift2 f l1 l2 = 
+        seq {
+            for i in l1 do
+                for j in l2 do
+                    yield f i j }
+
+    let foldMap (monoid: _ Monoid) f =
+        Seq.fold (fun s e -> monoid.Combine(s, f e)) (monoid.Zero())
+    
+    /// Will iterate the current sequence until the given predicate is statisfied
+    let iterBreak (f:'a -> bool) (seq:seq<_>) = 
+        use en = seq.GetEnumerator() 
+        let mutable run = true
+        while en.MoveNext() && run do
+            run <- f en.Current
+    
+    /// The same as Seq.average except will return None if the seq is empty
+    let inline tryAverage (seq : seq<(^a)>) : ^a option =
+        if not(Seq.isEmpty seq)
+        then Some <| (Seq.average seq)
+        else None
+    
+    /// Splits a sequences at the given index
+    let splitAt n seq = (Seq.take n seq, Seq.skip n seq)
+    
+    /// Converts a streamReader into a seq yielding on each line
+    let ofStreamReader (streamReader : System.IO.StreamReader) = 
+         seq {  
+                use sr = streamReader
+                while not(sr.EndOfStream) do
+                    yield sr.ReadLine()
+             }
+    
+    /// Converts a Stream into a sequence of bytes
+    let ofStreamByByte (stream: System.IO.Stream) =
+        seq { while stream.Length <> stream.Position do
+                let x = stream.ReadByte()
+                if (int x) < 0 then ()
+                else yield x }
+    
+    /// Converts a stream into a seq of byte[] where the array is of the length given
+    let ofStreamByChunk chunkSize (stream: System.IO.Stream) =
+        let buffer = Array.zeroCreate<byte> chunkSize
+        seq { while stream.Length <> stream.Position do
+                let bytesRead = stream.Read(buffer, 0, chunkSize)
+                if bytesRead = 0 then ()
+                else yield buffer }
+    
+    /// Creates a inifinte sequences of the given values
+    let asCircular values = 
+        let rec next () = 
+            seq {
+                for element in values do
+                    yield element
+                yield! next()
+            }
+        next()
+    
+    /// Creates a inifinte sequences of the given values, executing the given function everytime the given seq is exhusted
+    let asCircularOnLoop f values = 
+        let rec next () = 
+            seq {
+                for element in values do
+                    yield element
+                f()
+                yield! next()
+            }
+        next()
+
+    /// Creates a inifinte sequences of the given values returning None everytime the given seq is exhusted
+    let asCircularWithBreak values = 
+        let rec next () = 
+            seq {
+                for element in values do
+                    yield Some(element)
+                yield None
+                yield! next()
+            }
+        next()
+    
+    /// Converts a System.Collections.IEnumerable to a seq 
+    let ofEnumerable<'a> (a : System.Collections.IEnumerable) = 
+         let enum = a.GetEnumerator()
+         seq {
+             while enum.MoveNext() do yield unbox<'a> enum.Current
+         }
+    
+    /// The same as Seq.nth except returns None if the sequence is empty or does not have enough elements
+    let tryNth index (source : seq<_>) = 
+         let rec tryNth' index (e : System.Collections.Generic.IEnumerator<'a>) = 
+             if not (e.MoveNext()) then None
+             else if index < 0 then None
+             else if index = 0 then Some(e.Current)
+             else tryNth' (index-1) e
+    
+         use e = source.GetEnumerator()
+         tryNth' index e
+    
+    /// The same as Seq.skip except returns None if the sequence is empty or does not have enough elements
+    let trySkip count (source: seq<_>) =
+        seq { use e = source.GetEnumerator() 
+              for _ in 1 .. count do
+                  if not (e.MoveNext()) then ()
+              while e.MoveNext() do
+                  yield e.Current }
+    
+    /// The same as Seq.take except returns None if the sequence is empty or does not have enough elements
+    let tryTake count (source : seq<'T>)    = 
+        if Unchecked.equals null source then invalidArg "source" "input seq cannot be null"
+        if count < 0 then invalidArg "count" "count must be non negative"
+        if count = 0 then Seq.empty else  
+        seq { use e = source.GetEnumerator() 
+              for _ in 0 .. count - 1 do
+                  if (e.MoveNext()) 
+                  then yield e.Current
+                  else ()
+             }
+    
+    /// Creates an inifinte sequence of the given value
+    let repeat a = seq { while true do yield a }
+
+    /// Contracts a seq selecting every n values
+    let contract n (a : seq<_>) =
+        let rec ctr' s vals' =
+            match vals' |> trySkip (n - 1) |> List.ofSeq with
+            | [] -> s
+            | h :: t -> ctr' (h :: s) (t |> Seq.ofList)
+        ctr' [] a |> List.rev |> Seq.ofList
+    
+    /// Merges to sequences using the given function to transform the elements for comparision
+    let rec mergeBy f (a : seq<_>) (b : seq<_>) =
+        seq {
+            match a |> List.ofSeq, b |> List.ofSeq with
+            | h :: t, h' :: t' when f(h) < f(h') ->
+                yield h; yield! mergeBy f t b
+            | h :: t, h' :: t' -> 
+                yield h'; yield! mergeBy f a t'
+            | h :: t, [] -> yield! a
+            | [], h :: t -> yield! b
+            | [], [] -> ()
+        }
+
+    /// Combines to sequences using the given function
+    let rec combine f (a : seq<_>) (b : seq<_>) =
+        seq {
+            match a |> List.ofSeq, b |> List.ofSeq with
+            | h :: t, h' :: t' -> 
+                yield f h h'
+                yield! combine f t t'
+            | h :: t, [] -> yield! a
+            | [], h :: t -> yield! b
+            | [], [] -> ()
+        }
+
+    /// Merges two sequences by the default comparer for 'a
+    let merge a b = mergeBy id a b
+
+    /// Replicates each element in the seq n-times
+    let grow n = Seq.collect (fun x -> (repeat x) |> Seq.take n)
+
+    /// Pages the underlying sequence
+    let page page pageSize (source : seq<_>) =
+          source |> trySkip (page * pageSize) |> tryTake pageSize
+
+    /// Returns an array of sliding windows of data drawn from the source array.
+    /// Each window contains the n elements surrounding the current element.
+    let centeredWindow n (source: _ seq) =    
+        if n < 0 then invalidArg "n" "n must be a positive integer"
+        let source' = Seq.toArray source
+        let lastIndex = Array.length source' - 1
+    
+        let window i _ =
+            let windowStartIndex = Math.Max(i - n, 0)
+            let windowEndIndex = Math.Min(i + n, lastIndex)
+            let arrSize = windowEndIndex - windowStartIndex + 1
+            let target = Array.zeroCreate arrSize
+            Array.blit source' windowStartIndex target 0 arrSize
+            target |> Seq.ofArray
+
+        Array.mapi window source' |> Seq.ofArray
+
+    /// Calculates the central moving average for the array using n elements either side
+    /// of the point where the mean is being calculated.
+    let inline centralMovingAverage n (a:^t seq) = 
+        a |> centeredWindow n |> Seq.map Seq.average
+        
+    /// Calculates the central moving average for the array of optional elements using n
+    /// elements either side of the point where the mean is being calculated. If any of
+    /// the optional elements in the averaging window are None then the average itself
+    /// is None.
+    let inline centralMovingAverageOfOption n (a:^t option array) = 
+        a 
+        |> centeredWindow n 
+        |> Seq.map (fun window ->
+                        if Seq.exists Option.isNone window
+                        then None
+                        else Some(Seq.averageBy Option.get window))
+        
+
+[<CompilationRepresentation(CompilationRepresentationFlags.ModuleSuffix)>]
+module Array = 
+    let inline nth i arr = Array.get arr i
+    let inline setAt i v arr = Array.set arr i v; arr
+
+    let copyTo sourceStartIndx startIndx source target =
+        let targetLength = (Array.length target)
+        if startIndx < 0 || startIndx > targetLength - 1 then
+            failwith "Start Index outside the bounds of the array"
+
+        let sourceLength = (Array.length source)
+        let elementsToCopy = 
+                    if (targetLength - startIndx - sourceStartIndx) > sourceLength then
+                        sourceLength
+                    else
+                       (targetLength - startIndx - sourceStartIndx)    
+
+        Array.blit source sourceStartIndx target startIndx elementsToCopy
+    
+    let ofTuple (source : obj) : obj array = 
+        Microsoft.FSharp.Reflection.FSharpValue.GetTupleFields source
+
+    let toTuple (source : 'a array) : 't = 
+        let elements = source |> Array.map (fun x -> x :> obj)
+        Microsoft.FSharp.Reflection.FSharpValue.MakeTuple(elements, typeof<'t>) :?> 't
+
+module List =
+    /// Curried cons
+    let inline cons hd tl = hd::tl
+  
+    let inline singleton x = [x]
+
+    let inline lift2 f (l1: _ list) (l2: _ list) = 
+        [ for i in l1 do
+            for j in l2 do
+                yield f i j ]
+
+  
+    let span pred l =
+        let rec loop l cont =
+            match l with
+            | [] -> ([],[])
+            | x::[] when pred x -> (cont l, [])
+            | x::xs when not (pred x) -> (cont [], l)
+            | x::xs when pred x -> loop xs (fun rest -> cont (x::rest))
+            | _ -> failwith "Unrecognized pattern"
+        loop l id
+  
+    let split pred l = span (not << pred) l
+  
+    let skipWhile pred l = span pred l |> snd
+    let skipUntil pred l = split pred l |> snd
+    let takeWhile pred l = span pred l |> fst
+    let takeUntil pred l = split pred l |> fst
+    
+    let splitAt n l =
+        let pred i = i >= n
+        let rec loop i l cont =
+            match l with
+            | [] -> ([],[])
+            | x::[] when not (pred i) -> (cont l, [])
+            | x::xs when pred i -> (cont [], l)
+            | x::xs when not (pred i) -> loop (i+1) xs (fun rest -> cont (x::rest))
+            | _ -> failwith "Unrecognized pattern"
+        loop 0 l id
+  
+    let skip n l = splitAt n l |> snd
+    let take n l = splitAt n l |> fst
+
+    let inline mapIf pred f =
+        List.map (fun x -> if pred x then f x else x)
+
+    /// Behaves like a combination of map and fold; 
+    /// it applies a function to each element of a list, 
+    /// passing an accumulating parameter from left to right, 
+    /// and returning a final value of this accumulator together with the new list.
+    let mapAccum f s l =
+        let rec loop s l cont =
+            match l with
+            | [] -> cont (s, [])
+            | x::xs ->
+                let (s, y) = f s x
+                loop s xs (fun (s,ys) -> cont (s, y::ys))
+        loop s l id
+
+    let foldMap (monoid: _ Monoid) f =
+        List.fold (fun s e -> monoid.Combine(s, f e)) (monoid.Zero())
+
+    /// List monoid
+    let monoid<'a> =
+        { new Monoid<'a list>() with
+            override this.Zero() = []
+            override this.Combine(a,b) = a @ b }
+
+module Set =
+    let monoid<'a when 'a : comparison> =
+        { new Monoid<'a Set>() with
+            override this.Zero() = Set.empty
+            override this.Combine(a,b) = Set.union a b }
+
+[<CompilationRepresentation(CompilationRepresentationFlags.ModuleSuffix)>]
+module Dictionary =
+    let tryFind key (d: IDictionary<_,_>) =
+        match d.TryGetValue key with
+        | true,v -> Some v
+        | _ -> None
+
+module Map =
+    let spanWithKey pred map =
+        map
+        |> Map.fold (fun (l,r) k v ->
+            match k,v with
+            | (key, value) when pred key -> (l, r |> Map.add key value)
+            | (key, value) when not (pred key) -> (l |> Map.add key value, r)
+            | _ -> failwith "Unrecognized pattern"
+        ) (Map.empty, Map.empty)
+
+    let splitWithKey pred d = spanWithKey (not << pred) d
+
+    /// <summary>
+    /// <code>insertWith f key value mp</code> will insert the pair <code>(key, value)</code> into <code>mp</code> if <code>key</code> does not exist in the map. 
+    /// If the key does exist, the function will insert <code>f new_value old_value</code>.
+    /// </summary>
+    let insertWith f key value map =
+        match Map.tryFind key map with
+        | Some oldValue -> map |> Map.add key (f value oldValue)
+        | None -> map |> Map.add key value
+
+    /// <summary>
+    /// <code>update f k map</code> updates the value <code>x</code> at key <code>k</code> (if it is in the map). 
+    /// If <code>f x</code> is <code>None</code>, the element is deleted. 
+    /// If it is <code>Some y</code>, the key is bound to the new value <code>y</code>.
+    /// </summary>
+    let updateWith f key map =
+        let inner v map =
+            match f v with
+            | Some value -> map |> Map.add key value
+            | None -> map |> Map.remove key
+        match Map.tryFind key map with
+        | Some v -> inner v map
+        | None -> map
+
+    let valueList map = map |> Map.toList |> List.unzip |> snd
+
+    let union (map1: Map<_,_>) (map2: Map<_,_>) = 
+        Seq.fold (fun m (KeyValue(k,v)) -> Map.add k v m) map1 map2
+
+            
+    let monoid<'key, 'value when 'key : comparison> =
+        { new Monoid<Map<'key, 'value>>() with
+            override this.Zero() = Map.empty
+            override this.Combine(a,b) = union a b }
+
+[<CompilationRepresentation(CompilationRepresentationFlags.ModuleSuffix)>]
+[<Extension>]
+module NameValueCollection =
+    open System.Collections.Specialized
+    open System.Linq
+
+    /// <summary>
+    /// Returns a new <see cref="NameValueCollection"/> with the concatenation of two <see cref="NameValueCollection"/>s
+    /// </summary>
+    /// <param name="a"></param>
+    /// <param name="b"></param>
+    [<Extension>]
+    [<CompiledName("Concat")>]
+    let concat a b = 
+        let x = NameValueCollection()
+        x.Add a
+        x.Add b
+        x
+
+    /// <summary>
+    /// In-place add of a key-value pair to a <see cref="NameValueCollection"/>
+    /// </summary>
+    /// <param name="x"></param>
+    /// <param name="a"></param>
+    /// <param name="b"></param>
+    let inline addInPlace (x: NameValueCollection) (a,b) = x.Add(a,b)
+
+    /// Adds an element to a copy of an existing NameValueCollection
+    let add name value (x: NameValueCollection) =
+        let r = NameValueCollection x
+        r.Add(name,value)
+        r
+
+    /// <summary>
+    /// Returns a <see cref="NameValueCollection"/> as an array of key-value pairs.
+    /// Note that keys may be duplicated.
+    /// </summary>
+    /// <param name="a"></param>
+    [<Extension>]
+    [<CompiledName("ToArray")>]
+    let toArray (a: NameValueCollection) =
+        a.AllKeys
+        |> Array.collect (fun k -> a.GetValues k |> Array.map (fun v -> k,v))
+
+    /// <summary>
+    /// Returns a <see cref="NameValueCollection"/> as a sequence of key-value pairs.
+    /// Note that keys may be duplicated.
+    /// </summary>
+    /// <param name="a"></param>
+    [<Extension>]
+    [<CompiledName("ToEnumerable")>]
+    let toSeq (a: NameValueCollection) =
+        a.AllKeys
+        |> Seq.collect (fun k -> a.GetValues k |> Seq.map (fun v -> k,v))
+
+    /// <summary>
+    /// Returns a <see cref="NameValueCollection"/> as a list of key-value pairs.
+    /// Note that keys may be duplicated.
+    /// </summary>
+    /// <param name="a"></param>
+    let inline toList a = toSeq a |> Seq.toList
+
+    /// <summary>
+    /// Creates a <see cref="NameValueCollection"/> from a list of key-value pairs
+    /// </summary>
+    /// <param name="l"></param>
+    let fromSeq l =
+        let x = NameValueCollection()
+        Seq.iter (addInPlace x) l
+        x
+
+    [<Extension>]
+    [<CompiledName("ToLookup")>]
+    let toLookup a =
+        let s = toSeq a
+        s.ToLookup(fst, snd)
+
+    [<Extension>]
+    [<CompiledName("AsDictionary")>]
+    let asDictionary (x: NameValueCollection) =
+        let notimpl() = raise <| NotImplementedException()
+        let getEnumerator() =
+            let enum = x.GetEnumerator()
+            let wrapElem (o: obj) = 
+                let key = o :?> string
+                let values = x.GetValues key
+                KeyValuePair(key,values)
+            { new IEnumerator<KeyValuePair<string,string[]>> with
+                member e.Current = wrapElem enum.Current
+                member e.MoveNext() = enum.MoveNext()
+                member e.Reset() = enum.Reset()
+                member e.Dispose() = ()
+                member e.Current = box (wrapElem enum.Current) }
+        { new IDictionary<string,string[]> with
+            member d.Count = x.Count
+            member d.IsReadOnly = false 
+            member d.Item 
+                with get k = 
+                    let v = x.GetValues k
+                    if v = null
+                        then raise <| KeyNotFoundException(sprintf "Key '%s' not found" k)
+                        else v
+                and set k v =
+                    x.Remove k
+                    for i in v do
+                        x.Add(k,i)
+            member d.Keys = upcast ResizeArray<string>(x.Keys |> Seq.cast)
+            member d.Values = 
+                let values = ResizeArray<string[]>()
+                for i in 0..x.Count-1 do
+                    values.Add(x.GetValues i)
+                upcast values
+            member d.Add v = d.Add(v.Key, v.Value)
+            member d.Add(key,value) = 
+                if key = null
+                    then raise <| ArgumentNullException("key")
+                if d.ContainsKey key
+                    then raise <| ArgumentException(sprintf "Duplicate key '%s'" key, "key")
+                d.[key] <- value
+            member d.Clear() = x.Clear()
+            member d.Contains item = x.GetValues(item.Key) = item.Value
+            member d.ContainsKey key = x.[key] <> null
+            member d.CopyTo(array,arrayIndex) = notimpl()
+            member d.GetEnumerator() = getEnumerator()
+            member d.GetEnumerator() = getEnumerator() :> IEnumerator
+            member d.Remove (item: KeyValuePair<string,string[]>) = 
+                if d.Contains item then
+                    x.Remove item.Key
+                    true
+                else
+                    false
+            member d.Remove (key: string) = 
+                let exists = d.ContainsKey key
+                x.Remove key
+                exists
+            member d.TryGetValue(key: string, value: byref<string[]>) = 
+                if d.ContainsKey key then
+                    value <- d.[key]
+                    true
+                else false
+            }
+
+    [<Extension>]
+    [<CompiledName("AsReadonlyDictionary")>]
+    let asReadonlyDictionary x =
+        let a = asDictionary x
+        let notSupported() = raise <| NotSupportedException("Readonly dictionary")
+        { new IDictionary<string,string[]> with
+            member d.Count = a.Count
+            member d.IsReadOnly = true
+            member d.Item 
+                with get k = a.[k]
+                and set k v = notSupported()
+            member d.Keys = a.Keys
+            member d.Values = a.Values
+            member d.Add v = notSupported()
+            member d.Add(key,value) = notSupported()
+            member d.Clear() = notSupported()
+            member d.Contains item = a.Contains item
+            member d.ContainsKey key = a.ContainsKey key
+            member d.CopyTo(array,arrayIndex) = a.CopyTo(array,arrayIndex)
+            member d.GetEnumerator() = a.GetEnumerator()
+            member d.GetEnumerator() = a.GetEnumerator() :> IEnumerator
+            member d.Remove (item: KeyValuePair<string,string[]>) = notSupported(); false
+            member d.Remove (key: string) = notSupported(); false
+            member d.TryGetValue(key: string, value: byref<string[]>) = a.TryGetValue(key, ref value)
+        }                
+
+    [<Extension>]
+    [<CompiledName("AsLookup")>]
+    let asLookup (this: NameValueCollection) =
+        let getEnumerator() = 
+            let e = this.GetEnumerator()
+            let wrapElem (o: obj) = 
+                let key = o :?> string
+                let values = this.GetValues key :> seq<string>
+                { new IGrouping<string,string> with
+                    member x.Key = key
+                    member x.GetEnumerator() = values.GetEnumerator()
+                    member x.GetEnumerator() = values.GetEnumerator() :> IEnumerator }
+  
+            { new IEnumerator<IGrouping<string,string>> with
+                member x.Current = wrapElem e.Current
+                member x.MoveNext() = e.MoveNext()
+                member x.Reset() = e.Reset()
+                member x.Dispose() = ()
+                member x.Current = box (wrapElem e.Current) }
+                      
+        { new ILookup<string,string> with
+            member x.Count = this.Count
+            member x.Item 
+                with get key = 
+                    match this.GetValues key with
+                    | null -> Seq.empty
+                    | a -> upcast a
+            member x.Contains key = this.Get key <> null
+            member x.GetEnumerator() = getEnumerator()
+            member x.GetEnumerator() = getEnumerator() :> IEnumerator }