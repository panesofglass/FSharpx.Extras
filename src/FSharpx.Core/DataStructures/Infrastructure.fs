--- conflicted
+++ resolved
@@ -1,4 +1,3 @@
-<<<<<<< HEAD
 ﻿namespace FSharpx.DataStructures
 
 open FSharpx
@@ -44,49 +43,4 @@
 
     let rec loopFromArray frontLen (left:'a array) right = function
         | x when x > frontLen -> right
-=======
-﻿namespace FSharpx.DataStructures
-
-module Exceptions = 
-    let Empty = new System.Exception("Queue is empty") // TODO: make this a better exception
-
-    let OutOfBounds = new System.IndexOutOfRangeException() // TODO: make this a better exception
-
-module LazyListHelpr =
-    
-    let rec private revAux r acc =
-        match r with
-        | LazyList.Nil -> acc
-        | LazyList.Cons(hd, tl) -> revAux tl (LazyList.cons hd acc)
-
-    let lLrev r =
-        revAux r LazyList.empty
-
-    let rec lLdrop n xs =
-        if n < 0 then invalidArg "n" "n was negative"
-        elif n > 0 then
-            match xs with
-            | LazyList.Cons(x, xs') -> lLdrop (n-1) xs'
-            | _ -> LazyList.empty
-        else
-            xs
-
-    let lLsplit (ll:LazyList<'a>) n  =
-        let rec loop z (leftL:'a List) (ll':LazyList<'a>) = 
-            match z with
-            | 0 -> leftL, (LazyList.tail ll')
-            | _ -> loop (z - 1)  ((LazyList.head ll')::leftL) (LazyList.tail ll')
-        loop n List.empty ll
-
-module ListHelpr =
-
-    let rec loop2Array (left:'a array) right = function
-        | x when x < 0 -> left, (List.tail right)
-        | x ->  
-            Array.set left x (List.head right)
-            loop2Array left (List.tail right) (x-1) 
-
-    let rec loopFromArray frontLen (left:'a array) right = function
-        | x when x > frontLen -> right
->>>>>>> 9bb5f9f1
         | x -> loopFromArray frontLen left (left.[x]::right) (x + 1) 