--- conflicted
+++ resolved
@@ -1,164 +1,94 @@
-<<<<<<< HEAD
-﻿<?xml version="1.0" encoding="utf-8"?>
-<Project ToolsVersion="4.0" DefaultTargets="Build" xmlns="http://schemas.microsoft.com/developer/msbuild/2003">
-  <PropertyGroup>
-    <Configuration Condition=" '$(Configuration)' == '' ">Debug</Configuration>
-    <Platform Condition=" '$(Platform)' == '' ">AnyCPU</Platform>
-    <ProductVersion>8.0.30703</ProductVersion>
-    <SchemaVersion>2.0</SchemaVersion>
-    <ProjectGuid>{7b3c99b0-e1b6-4bd8-81bc-3f62300a363f}</ProjectGuid>
-    <OutputType>Library</OutputType>
-    <RootNamespace>FSharpx.TypeProviders.Tests</RootNamespace>
-    <AssemblyName>FSharpx.TypeProviders.Tests</AssemblyName>
-    <TargetFrameworkVersion>v4.5</TargetFrameworkVersion>
-    <Name>FSharpx.TypeProviders.Tests</Name>
-    <TargetFrameworkProfile />
-  </PropertyGroup>
-  <PropertyGroup Condition=" '$(Configuration)|$(Platform)' == 'Debug|AnyCPU' ">
-    <DebugSymbols>true</DebugSymbols>
-    <DebugType>full</DebugType>
-    <Optimize>false</Optimize>
-    <Tailcalls>false</Tailcalls>
-    <OutputPath>bin\Debug\</OutputPath>
-    <DefineConstants>DEBUG;TRACE</DefineConstants>
-    <WarningLevel>3</WarningLevel>
-    <DocumentationFile>
-    </DocumentationFile>
-    <Prefer32Bit>false</Prefer32Bit>
-  </PropertyGroup>
-  <PropertyGroup Condition=" '$(Configuration)|$(Platform)' == 'Release|AnyCPU' ">
-    <DebugType>pdbonly</DebugType>
-    <Optimize>true</Optimize>
-    <Tailcalls>true</Tailcalls>
-    <OutputPath>bin\Release\</OutputPath>
-    <DefineConstants>TRACE</DefineConstants>
-    <WarningLevel>3</WarningLevel>
-    <DocumentationFile>bin\Release\FSharpx.TypeProviders.Tests.XML</DocumentationFile>
-  </PropertyGroup>
-  <Import Project="$(MSBuildExtensionsPath32)\..\Microsoft SDKs\F#\3.0\Framework\v4.0\Microsoft.FSharp.Targets" Condition=" Exists('$(MSBuildExtensionsPath32)\..\Microsoft SDKs\F#\3.0\Framework\v4.0\Microsoft.FSharp.Targets')" />
-  <ItemGroup>
-    <Compile Include="..\FSharpx.Tests\FsUnit.fs">
-      <Link>FsUnit.fs</Link>
-    </Compile>
-    <Compile Include="MiniCsv.Tests.fs" />
-    <Compile Include="Registry.Tests.fs" />
-    <Compile Include="FileSystem.Tests.fs" />
-    <Compile Include="Regex.Tests.fs" />
-    <Compile Include="AppSettings.Tests.fs" />
-    <Compile Include="Xaml.Tests.fs" />
-    <None Include="packages.config" />
-    <None Include="SmallTest.csv">
-      <CopyToOutputDirectory>PreserveNewest</CopyToOutputDirectory>
-    </None>
-    <None Include="StackPanel.xaml" />
-    <None Include="SmallTest_SameStructure.csv">
-      <CopyToOutputDirectory>Always</CopyToOutputDirectory>
-    </None>
-    <None Include="Test.App.config" />
-  </ItemGroup>
-  <ItemGroup>
-    <Reference Include="FSharp.Data.TypeProviders, Version=4.3.0.0, Culture=neutral, PublicKeyToken=b03f5f7f11d50a3a" />
-    <Reference Include="FSharpx.TypeProviders">
-      <HintPath>..\..\src\FSharpx.TypeProviders\bin\Debug\FSharpx.TypeProviders.dll</HintPath>
-    </Reference>
-    <Reference Include="mscorlib" />
-    <Reference Include="FSharp.Core" />
-    <Reference Include="nunit.framework">
-      <HintPath>..\..\packages\NUnit.2.5.10.11092\lib\nunit.framework.dll</HintPath>
-      <Private>True</Private>
-    </Reference>
-    <Reference Include="nunit.mocks">
-      <HintPath>..\..\packages\NUnit.2.5.10.11092\lib\nunit.mocks.dll</HintPath>
-      <Private>True</Private>
-    </Reference>
-    <Reference Include="pnunit.framework">
-      <HintPath>..\..\packages\NUnit.2.5.10.11092\lib\pnunit.framework.dll</HintPath>
-      <Private>True</Private>
-    </Reference>
-    <Reference Include="PresentationCore" />
-    <Reference Include="PresentationFramework" />
-    <Reference Include="System" />
-    <Reference Include="System.Core" />
-    <Reference Include="System.Numerics" />
-    <Reference Include="System.Xaml" />
-    <Reference Include="System.Xml" />
-    <Reference Include="System.Xml.Linq" />
-    <Reference Include="WindowsBase" />
-  </ItemGroup>
-=======
-﻿<?xml version="1.0" encoding="utf-8"?>
-<Project ToolsVersion="4.0" DefaultTargets="Build" xmlns="http://schemas.microsoft.com/developer/msbuild/2003">
-  <PropertyGroup>
-    <Configuration Condition=" '$(Configuration)' == '' ">Debug</Configuration>
-    <Platform Condition=" '$(Platform)' == '' ">AnyCPU</Platform>
-    <ProductVersion>8.0.30703</ProductVersion>
-    <SchemaVersion>2.0</SchemaVersion>
-    <ProjectGuid>{7b3c99b0-e1b6-4bd8-81bc-3f62300a363f}</ProjectGuid>
-    <OutputType>Library</OutputType>
-    <RootNamespace>FSharpx.TypeProviders.Tests</RootNamespace>
-    <AssemblyName>FSharpx.TypeProviders.Tests</AssemblyName>
-    <TargetFrameworkVersion>v4.0</TargetFrameworkVersion>
-    <Name>FSharpx.TypeProviders.Tests</Name>
-  </PropertyGroup>
-  <PropertyGroup Condition=" '$(Configuration)|$(Platform)' == 'Debug|AnyCPU' ">
-    <DebugSymbols>true</DebugSymbols>
-    <DebugType>full</DebugType>
-    <Optimize>false</Optimize>
-    <Tailcalls>false</Tailcalls>
-    <OutputPath>bin\Debug\</OutputPath>
-    <DefineConstants>DEBUG;TRACE</DefineConstants>
-    <WarningLevel>3</WarningLevel>
-    <DocumentationFile>bin\Debug\FSharpx.TypeProviders.Tests.XML</DocumentationFile>
-  </PropertyGroup>
-  <PropertyGroup Condition=" '$(Configuration)|$(Platform)' == 'Release|AnyCPU' ">
-    <DebugType>pdbonly</DebugType>
-    <Optimize>true</Optimize>
-    <Tailcalls>true</Tailcalls>
-    <OutputPath>bin\Release\</OutputPath>
-    <DefineConstants>TRACE</DefineConstants>
-    <WarningLevel>3</WarningLevel>
-    <DocumentationFile>bin\Release\FSharpx.TypeProviders.Tests.XML</DocumentationFile>
-  </PropertyGroup>
-  <Import Project="$(MSBuildExtensionsPath32)\FSharp\1.0\Microsoft.FSharp.Targets" Condition="!Exists('$(MSBuildBinPath)\Microsoft.Build.Tasks.v4.0.dll')" />
-  <Import Project="$(MSBuildExtensionsPath32)\..\Microsoft F#\v4.0\Microsoft.FSharp.Targets" Condition=" Exists('$(MSBuildBinPath)\Microsoft.Build.Tasks.v4.0.dll')" />
-  <ItemGroup>
-    <Compile Include="..\FSharpx.Tests\FsUnit.fs">
-      <Link>FsUnit.fs</Link>
-    </Compile>
-    <None Include="packages.config" />
-  </ItemGroup>
-  <ItemGroup>
-    <Reference Include="mscorlib" />
-    <Reference Include="FSharp.Core" />
-    <Reference Include="nunit.framework">
-      <HintPath>..\..\packages\NUnit.2.5.10.11092\lib\nunit.framework.dll</HintPath>
-      <Private>True</Private>
-    </Reference>
-    <Reference Include="nunit.mocks">
-      <HintPath>..\..\packages\NUnit.2.5.10.11092\lib\nunit.mocks.dll</HintPath>
-      <Private>True</Private>
-    </Reference>
-    <Reference Include="pnunit.framework">
-      <HintPath>..\..\packages\NUnit.2.5.10.11092\lib\pnunit.framework.dll</HintPath>
-      <Private>True</Private>
-    </Reference>
-    <Reference Include="System" />
-    <Reference Include="System.Core" />
-    <Reference Include="System.Numerics" />
-    <Reference Include="System.Xml" />
-    <Reference Include="System.Xml.Linq" />
-    <ProjectReference Include="..\..\src\FSharpx.TypeProviders\FSharpx.TypeProviders.fsproj">
-      <Name>FSharpx.TypeProviders</Name>
-      <Project>{72613558-b230-43f0-84d7-584030bf5316}</Project>
-      <Private>True</Private>
-    </ProjectReference>
-  </ItemGroup>
->>>>>>> 89353979
+<?xml version="1.0" encoding="utf-8"?>
+<Project ToolsVersion="4.0" DefaultTargets="Build" xmlns="http://schemas.microsoft.com/developer/msbuild/2003">
+  <PropertyGroup>
+    <Configuration Condition=" '$(Configuration)' == '' ">Debug</Configuration>
+    <Platform Condition=" '$(Platform)' == '' ">AnyCPU</Platform>
+    <ProductVersion>8.0.30703</ProductVersion>
+    <SchemaVersion>2.0</SchemaVersion>
+    <ProjectGuid>{7b3c99b0-e1b6-4bd8-81bc-3f62300a363f}</ProjectGuid>
+    <OutputType>Library</OutputType>
+    <RootNamespace>FSharpx.TypeProviders.Tests</RootNamespace>
+    <AssemblyName>FSharpx.TypeProviders.Tests</AssemblyName>
+    <TargetFrameworkVersion>v4.5</TargetFrameworkVersion>
+    <Name>FSharpx.TypeProviders.Tests</Name>
+    <TargetFrameworkProfile />
+  </PropertyGroup>
+  <PropertyGroup Condition=" '$(Configuration)|$(Platform)' == 'Debug|AnyCPU' ">
+    <DebugSymbols>true</DebugSymbols>
+    <DebugType>full</DebugType>
+    <Optimize>false</Optimize>
+    <Tailcalls>false</Tailcalls>
+    <OutputPath>bin\Debug\</OutputPath>
+    <DefineConstants>DEBUG;TRACE</DefineConstants>
+    <WarningLevel>3</WarningLevel>
+    <DocumentationFile>
+    </DocumentationFile>
+    <Prefer32Bit>false</Prefer32Bit>
+  </PropertyGroup>
+  <PropertyGroup Condition=" '$(Configuration)|$(Platform)' == 'Release|AnyCPU' ">
+    <DebugType>pdbonly</DebugType>
+    <Optimize>true</Optimize>
+    <Tailcalls>true</Tailcalls>
+    <OutputPath>bin\Release\</OutputPath>
+    <DefineConstants>TRACE</DefineConstants>
+    <WarningLevel>3</WarningLevel>
+    <DocumentationFile>bin\Release\FSharpx.TypeProviders.Tests.XML</DocumentationFile>
+  </PropertyGroup>
+  <Import Project="$(MSBuildExtensionsPath32)\..\Microsoft SDKs\F#\3.0\Framework\v4.0\Microsoft.FSharp.Targets" Condition=" Exists('$(MSBuildExtensionsPath32)\..\Microsoft SDKs\F#\3.0\Framework\v4.0\Microsoft.FSharp.Targets')" />
+  <ItemGroup>
+    <Compile Include="..\FSharpx.Tests\FsUnit.fs">
+      <Link>FsUnit.fs</Link>
+    </Compile>
+    <Compile Include="MiniCsv.Tests.fs" />
+    <Compile Include="Registry.Tests.fs" />
+    <Compile Include="FileSystem.Tests.fs" />
+    <Compile Include="Regex.Tests.fs" />
+    <Compile Include="AppSettings.Tests.fs" />
+    <Compile Include="Xaml.Tests.fs" />
+    <None Include="packages.config" />
+    <None Include="SmallTest.csv">
+      <CopyToOutputDirectory>PreserveNewest</CopyToOutputDirectory>
+    </None>
+    <None Include="StackPanel.xaml" />
+    <None Include="SmallTest_SameStructure.csv">
+      <CopyToOutputDirectory>Always</CopyToOutputDirectory>
+    </None>
+    <None Include="Test.App.config" />
+  </ItemGroup>
+  <ItemGroup>
+    <Reference Include="FSharp.Data.TypeProviders, Version=4.3.0.0, Culture=neutral, PublicKeyToken=b03f5f7f11d50a3a" />
+    <Reference Include="FSharpx.TypeProviders">
+      <HintPath>..\..\src\FSharpx.TypeProviders\bin\Debug\FSharpx.TypeProviders.dll</HintPath>
+    </Reference>
+    <Reference Include="mscorlib" />
+    <Reference Include="FSharp.Core" />
+    <Reference Include="nunit.framework">
+      <HintPath>..\..\packages\NUnit.2.5.10.11092\lib\nunit.framework.dll</HintPath>
+      <Private>True</Private>
+    </Reference>
+    <Reference Include="nunit.mocks">
+      <HintPath>..\..\packages\NUnit.2.5.10.11092\lib\nunit.mocks.dll</HintPath>
+      <Private>True</Private>
+    </Reference>
+    <Reference Include="pnunit.framework">
+      <HintPath>..\..\packages\NUnit.2.5.10.11092\lib\pnunit.framework.dll</HintPath>
+      <Private>True</Private>
+    </Reference>
+    <Reference Include="PresentationCore" />
+    <Reference Include="PresentationFramework" />
+    <Reference Include="System" />
+    <Reference Include="System.Core" />
+    <Reference Include="System.Numerics" />
+    <Reference Include="System.Xaml" />
+    <Reference Include="System.Xml" />
+    <Reference Include="System.Xml.Linq" />
+    <Reference Include="WindowsBase" />
+  </ItemGroup>
   <!-- To modify your build process, add your task inside one of the targets below and uncomment it. 
 	     Other similar extension points exist, see Microsoft.Common.targets.
 	<Target Name="BeforeBuild">
 	</Target>
 	<Target Name="AfterBuild">
 	</Target>
-	-->
+	-->
 </Project>