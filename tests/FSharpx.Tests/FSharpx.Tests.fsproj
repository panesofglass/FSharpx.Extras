--- conflicted
+++ resolved
@@ -1,4 +1,3 @@
-<<<<<<< HEAD
 ﻿<?xml version="1.0" encoding="utf-8"?>
 <Project ToolsVersion="4.0" DefaultTargets="Build" xmlns="http://schemas.microsoft.com/developer/msbuild/2003">
   <PropertyGroup>
@@ -139,169 +138,4 @@
       <Private>True</Private>
     </ProjectReference>
   </ItemGroup>
-=======
-﻿<?xml version="1.0" encoding="utf-8"?>
-<Project ToolsVersion="4.0" DefaultTargets="Build" xmlns="http://schemas.microsoft.com/developer/msbuild/2003">
-  <PropertyGroup>
-    <Configuration Condition=" '$(Configuration)' == '' ">Debug</Configuration>
-    <Platform Condition=" '$(Platform)' == '' ">AnyCPU</Platform>
-    <ProductVersion>8.0.30703</ProductVersion>
-    <SchemaVersion>2.0</SchemaVersion>
-    <ProjectGuid>{26d9d3ee-e882-43e6-a79e-5d1d89e92c4f}</ProjectGuid>
-    <OutputType>Library</OutputType>
-    <RootNamespace>FSharpx.Tests</RootNamespace>
-    <AssemblyName>FSharpx.Tests</AssemblyName>
-    <TargetFrameworkVersion>v4.0</TargetFrameworkVersion>
-    <Name>FSharpx.Tests</Name>
-    <FscToolPath>..\..\lib\FSharp\</FscToolPath>
-    <TargetFrameworkProfile>
-    </TargetFrameworkProfile>
-  </PropertyGroup>
-  <PropertyGroup Condition=" '$(Configuration)|$(Platform)' == 'Debug|AnyCPU' ">
-    <DebugSymbols>true</DebugSymbols>
-    <DebugType>full</DebugType>
-    <Optimize>false</Optimize>
-    <Tailcalls>false</Tailcalls>
-    <OutputPath>bin\Debug\</OutputPath>
-    <DefineConstants>DEBUG;TRACE</DefineConstants>
-    <WarningLevel>3</WarningLevel>
-  </PropertyGroup>
-  <PropertyGroup Condition=" '$(Configuration)|$(Platform)' == 'Release|AnyCPU' ">
-    <DebugType>pdbonly</DebugType>
-    <Optimize>true</Optimize>
-    <Tailcalls>true</Tailcalls>
-    <OutputPath>bin\Release\</OutputPath>
-    <DefineConstants>TRACE</DefineConstants>
-    <WarningLevel>3</WarningLevel>
-  </PropertyGroup>
-  <PropertyGroup Condition=" '$(Configuration)|$(Platform)' == 'DataStructures|AnyCPU' ">
-    <DebugSymbols>true</DebugSymbols>
-    <DebugType>full</DebugType>
-    <Optimize>false</Optimize>
-    <Tailcalls>false</Tailcalls>
-    <DefineConstants>DEBUG;TRACE</DefineConstants>
-    <WarningLevel>3</WarningLevel>
-    <OutputPath>bin\DataStructures\</OutputPath>
-  </PropertyGroup>
-  <PropertyGroup Condition="$(TargetFrameworkVersion) == 'v3.5'">
-    <DefineConstants>NET35</DefineConstants>
-  </PropertyGroup>
-  <PropertyGroup Condition="$(TargetFrameworkVersion) == 'v4.0'">
-    <DefineConstants>NET40</DefineConstants>
-  </PropertyGroup>
-  <PropertyGroup Condition="$(TargetFrameworkVersion) == 'v4.5'">
-    <DefineConstants>NET45</DefineConstants>
-  </PropertyGroup>
-  <Import Project="..\..\lib\FSharp\Microsoft.FSharp.Targets" />
-  <ItemGroup>
-    <None Include="packages.config" />
-    <Compile Include="FsUnit.fs" />
-    <Compile Include="FsCheckRunner.fs" />
-    <Compile Include="FsCheckProperties.fs" />
-    <Compile Include="StringsTest.fs" />
-    <Compile Include="MonoidTests.fs" />
-    <Compile Include="ListExtensionsTest.fs" />
-    <Compile Include="DictionaryExtensionsTests.fs" />
-    <Compile Include="ByteStringTest.fs" />
-    <Compile Include="OperatorsTest.fs" />
-    <Compile Include="AsyncOperatorsTest.fs" />
-    <Compile Include="MaybeTest.fs" />
-    <Compile Include="StateTest.fs" />
-    <Compile Include="ReaderTest.fs" />
-    <Compile Include="UndoTest.fs" />
-    <Compile Include="WriterTest.fs" />
-    <Compile Include="ContinuationTest.fs" />
-    <Compile Include="DistributionTest.fs" />
-    <Compile Include="PokerDistributionTest.fs" />
-    <Compile Include="IterateeTest.fs" />
-    <Compile Include="ListIterateeTest.fs" />
-    <Compile Include="BinaryIterateeTest.fs" />
-    <Compile Include="ValidationTests.fs" />
-    <Compile Include="ValidationExample.fs" />
-    <Compile Include="ZipListTests.fs" />
-    <Compile Include="NameValueCollectionTests.fs" />
-    <Compile Include="ArrayTests.fs" />
-    <Compile Include="SeqTests.fs" />
-    <Compile Include="MapTests.fs" />
-    <Compile Include="OptionTests.fs" />
-    <Compile Include="ChoiceTests.fs" />
-    <Compile Include="PreludeTests.fs" />
-    <Compile Include="LensTests.fs" />
-    <Compile Include="LensExample.fs" />
-    <Compile Include="LinqExpression.Tests.fs" />
-    <Compile Include="TimeMeasurementTests.fs" />
-    <Compile Include="JSON.Tests.fs" />
-    <Compile Include="JSON.Equality.Tests.fs" />
-    <Compile Include="JSON.Serialization.Tests.fs" />
-    <Compile Include="JSON.XMLConversion.Tests.fs" />
-    <Compile Include="RegexTests.fs" />
-    <None Include="table.csv">
-      <CopyToOutputDirectory>PreserveNewest</CopyToOutputDirectory>
-    </None>
-    <Compile Include="TaskTests.fs" />
-    <Compile Include="MapExtensionsTest.fs" />
-  </ItemGroup>
-  <ItemGroup>
-    <Reference Include="FsCheck">
-      <HintPath>..\..\packages\FsCheck.0.8.3.0\lib\net40-Client\FsCheck.dll</HintPath>
-      <Private>True</Private>
-    </Reference>
-    <Reference Include="FSharp.Core" Condition="$(TargetFrameworkVersion) != 'v4.5'">
-      <HintPath>..\..\lib\FSharp\FSharp.Core.dll</HintPath>
-    </Reference>
-    <Reference Include="FSharp.Core" Condition="'$(TargetFrameworkVersion)' == 'v4.5'">
-      <HintPath>..\..\lib\FSharp\Net45\FSharp.Core.dll</HintPath>
-    </Reference>
-    <Reference Include="FSharp.PowerPack" Condition="$(TargetFrameworkVersion) != 'v3.5'">
-      <HintPath>..\..\packages\FSPowerPack.Community.2.1.1.1\Lib\Net40\FSharp.PowerPack.dll</HintPath>
-      <Private>True</Private>
-    </Reference>
-    <Reference Include="FSharp.PowerPack.Linq" Condition="$(TargetFrameworkVersion) != 'v3.5'">
-      <HintPath>..\..\packages\FSPowerPack.Community.2.1.1.1\Lib\Net40\FSharp.PowerPack.Linq.dll</HintPath>
-      <Private>True</Private>
-    </Reference>
-    <Reference Include="FSharp.PowerPack.Metadata" Condition="$(TargetFrameworkVersion) != 'v3.5'">
-      <HintPath>..\..\packages\FSPowerPack.Community.2.1.1.1\Lib\Net40\FSharp.PowerPack.Metadata.dll</HintPath>
-      <Private>True</Private>
-    </Reference>
-    <Reference Include="FSharp.PowerPack.Parallel.Seq" Condition="$(TargetFrameworkVersion) != 'v3.5'">
-      <HintPath>..\..\packages\FSPowerPack.Community.2.1.1.1\Lib\Net40\FSharp.PowerPack.Parallel.Seq.dll</HintPath>
-      <Private>True</Private>
-    </Reference>
-    <Reference Include="FSharp.PowerPack" Condition="$(TargetFrameworkVersion) == 'v3.5'">
-      <HintPath>..\..\packages\FSPowerPack.Community.2.1.1.1\Lib\Net20\FSharp.PowerPack.dll</HintPath>
-      <Private>True</Private>
-    </Reference>
-    <Reference Include="FSharp.PowerPack.Linq" Condition="$(TargetFrameworkVersion) == 'v3.5'">
-      <HintPath>..\..\packages\FSPowerPack.Community.2.1.1.1\Lib\Net20\FSharp.PowerPack.Linq.dll</HintPath>
-      <Private>True</Private>
-    </Reference>
-    <Reference Include="FSharp.PowerPack.Metadata" Condition="$(TargetFrameworkVersion) == 'v3.5'">
-      <HintPath>..\..\packages\FSPowerPack.Community.2.1.1.1\Lib\Net20\FSharp.PowerPack.Metadata.dll</HintPath>
-      <Private>True</Private>
-    </Reference>
-    <Reference Include="mscorlib" />
-    <Reference Include="nunit.framework, Version=2.6.0.12054, Culture=neutral, PublicKeyToken=96d09a1eb7f44a77">
-      <SpecificVersion>False</SpecificVersion>
-      <HintPath>..\..\packages\NUnit.2.6.0.12054\lib\nunit.framework.dll</HintPath>
-    </Reference>
-    <Reference Include="System" />
-    <Reference Include="System.Core" />
-    <Reference Include="System.Numerics" />
-    <Reference Include="System.Xml" />
-    <Reference Include="System.Xml.Linq" />
-  </ItemGroup>
-  <ItemGroup>
-    <ProjectReference Include="..\..\src\FSharpx.Core\FSharpx.Core.fsproj">
-      <Name>FSharpx.Core</Name>
-      <Project>{1e95a279-c2a9-498b-bc72-6e7a0d6854ce}</Project>
-      <Private>True</Private>
-    </ProjectReference>
-    <ProjectReference Include="..\FSharpx.CSharpTests\FSharpx.CSharpTests.csproj">
-      <Name>FSharp.Core.CS.Tests</Name>
-      <Project>{4354a199-6acf-4db5-a8fa-bad638d1d0e3}</Project>
-      <Private>True</Private>
-    </ProjectReference>
-  </ItemGroup>
->>>>>>> 9bb5f9f1
 </Project>