--- conflicted
+++ resolved
@@ -1,4 +1,3 @@
-<<<<<<< HEAD
 ﻿<?xml version="1.0" encoding="utf-8"?>
 <Project ToolsVersion="4.0" DefaultTargets="Build" xmlns="http://schemas.microsoft.com/developer/msbuild/2003">
   <PropertyGroup>
@@ -108,119 +107,4 @@
   <Target Name="AfterBuild">
   </Target>
   -->
-=======
-﻿<?xml version="1.0" encoding="utf-8"?>
-<Project ToolsVersion="4.0" DefaultTargets="Build" xmlns="http://schemas.microsoft.com/developer/msbuild/2003">
-  <PropertyGroup>
-    <Configuration Condition=" '$(Configuration)' == '' ">Debug</Configuration>
-    <Platform Condition=" '$(Platform)' == '' ">AnyCPU</Platform>
-    <ProductVersion>8.0.30703</ProductVersion>
-    <SchemaVersion>2.0</SchemaVersion>
-    <ProjectGuid>{4354A199-6ACF-4DB5-A8FA-BAD638D1D0E3}</ProjectGuid>
-    <OutputType>Library</OutputType>
-    <AppDesignerFolder>Properties</AppDesignerFolder>
-    <RootNamespace>FSharpx.CSharpTests</RootNamespace>
-    <AssemblyName>FSharpx.CSharpTests</AssemblyName>
-    <TargetFrameworkVersion>v4.0</TargetFrameworkVersion>
-    <FileAlignment>512</FileAlignment>
-    <TargetFrameworkProfile>Client</TargetFrameworkProfile>
-  </PropertyGroup>
-  <PropertyGroup Condition=" '$(Configuration)|$(Platform)' == 'Debug|AnyCPU' ">
-    <DebugSymbols>true</DebugSymbols>
-    <DebugType>full</DebugType>
-    <Optimize>false</Optimize>
-    <OutputPath>bin\Debug\</OutputPath>
-    <DefineConstants>DEBUG;TRACE</DefineConstants>
-    <ErrorReport>prompt</ErrorReport>
-    <WarningLevel>4</WarningLevel>
-  </PropertyGroup>
-  <PropertyGroup Condition=" '$(Configuration)|$(Platform)' == 'Release|AnyCPU' ">
-    <DebugType>pdbonly</DebugType>
-    <Optimize>true</Optimize>
-    <OutputPath>bin\Release\</OutputPath>
-    <DefineConstants>TRACE</DefineConstants>
-    <ErrorReport>prompt</ErrorReport>
-    <WarningLevel>4</WarningLevel>
-  </PropertyGroup>
-  <PropertyGroup Condition="'$(Configuration)|$(Platform)' == 'DataStructures|AnyCPU'">
-    <DebugSymbols>true</DebugSymbols>
-    <OutputPath>bin\DataStructures\</OutputPath>
-    <DefineConstants>DEBUG;TRACE</DefineConstants>
-    <DebugType>full</DebugType>
-    <PlatformTarget>AnyCPU</PlatformTarget>
-    <ErrorReport>prompt</ErrorReport>
-    <CodeAnalysisRuleSet>MinimumRecommendedRules.ruleset</CodeAnalysisRuleSet>
-  </PropertyGroup>
-  <PropertyGroup Condition="$(TargetFrameworkVersion) == 'v3.5'">
-    <DefineConstants>NET35</DefineConstants>
-  </PropertyGroup>
-  <PropertyGroup Condition="$(TargetFrameworkVersion) == 'v4.0'">
-    <DefineConstants>NET40</DefineConstants>
-  </PropertyGroup>
-  <PropertyGroup Condition="$(TargetFrameworkVersion) == 'v4.5'">
-    <DefineConstants>NET45</DefineConstants>
-  </PropertyGroup>
-  <ItemGroup>
-    <Reference Include="FSharp.Core" Condition="$(TargetFrameworkVersion) != 'v3.5'">
-      <HintPath>..\..\lib\FSharp\FSharp.Core.dll</HintPath>
-    </Reference>
-    <Reference Include="FSharp.Core" Condition="$(TargetFrameworkVersion) == 'v3.5'">
-      <HintPath>..\..\lib\FSharp\Net20\FSharp.Core.dll</HintPath>
-    </Reference>
-    <Reference Include="FSharp.PowerPack">
-      <HintPath>..\..\packages\FSPowerPack.Community.2.1.1.1\Lib\Net40\FSharp.PowerPack.dll</HintPath>
-      <Private>True</Private>
-    </Reference>
-    <Reference Include="nunit.framework, Version=2.6.0.12054, Culture=neutral, PublicKeyToken=96d09a1eb7f44a77, processorArchitecture=MSIL">
-      <SpecificVersion>False</SpecificVersion>
-      <HintPath>..\..\packages\NUnit.2.6.0.12054\lib\nunit.framework.dll</HintPath>
-    </Reference>
-    <Reference Include="System" />
-    <Reference Include="System.Core" />
-    <Reference Include="System.Xml.Linq" />
-    <Reference Include="System.Data" />
-    <Reference Include="System.Xml" />
-  </ItemGroup>
-  <ItemGroup>
-    <Compile Include="ArrayTests.cs" />
-    <Compile Include="AssertionHelper.cs" />
-    <Compile Include="AsyncTests.cs" />
-    <Compile Include="EnumerableTests.cs" />
-    <Compile Include="IOTests.cs" />
-    <Compile Include="LazyTests.cs" />
-    <Compile Include="NonEmptyListTests.cs" />
-    <Compile Include="RoseTreeTests.cs" />
-    <Compile Include="StringsTests.cs" />
-    <Compile Include="Customer.cs" />
-    <Compile Include="DictionaryTests.cs" />
-    <Compile Include="FuncTests.cs" />
-    <Compile Include="NameValueCollectionTests.cs" />
-    <Compile Include="ValidationExample.cs" />
-    <Compile Include="ValidationTests.cs" />
-    <Compile Include="ListTests.cs" />
-    <Compile Include="MapTests.cs" />
-    <Compile Include="OptionTests.cs" />
-    <Compile Include="Person.cs" />
-    <Compile Include="Properties\AssemblyInfo.cs" />
-    <Compile Include="SetTests.cs" />
-    <Compile Include="ChoiceTests.cs" />
-  </ItemGroup>
-  <ItemGroup>
-    <ProjectReference Include="..\..\src\FSharpx.Core\FSharpx.Core.fsproj">
-      <Project>{1E95A279-C2A9-498B-BC72-6E7A0D6854CE}</Project>
-      <Name>FSharpx.Core</Name>
-    </ProjectReference>
-  </ItemGroup>
-  <ItemGroup>
-    <None Include="packages.config" />
-  </ItemGroup>
-  <Import Project="$(MSBuildToolsPath)\Microsoft.CSharp.targets" />
-  <!-- To modify your build process, add your task inside one of the targets below and uncomment it. 
-       Other similar extension points exist, see Microsoft.Common.targets.
-  <Target Name="BeforeBuild">
-  </Target>
-  <Target Name="AfterBuild">
-  </Target>
-  -->
->>>>>>> 9bb5f9f1
 </Project>