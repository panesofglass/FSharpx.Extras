﻿using System;
using System.Globalization;
using Microsoft.FSharp.Core;
using NUnit.Framework;
using Microsoft.FSharp.Collections;

namespace FSharpx.CSharpTests {
    [TestFixture]
    public class OptionTests {
        [Test]
        public void HasValue() {
            var a = FSharpOption<int>.Some(5);
            Assert.IsTrue(a.HasValue());
        }

        [Test]
        public void NotHasValue() {
            var a = FSharpOption<int>.None;
            Assert.IsFalse(a.HasValue());
        }

        [Test]
        public void FromNullable_WithValue() {
            int? a = 99;
            var o = a.ToFSharpOption();
            Assert.AreEqual(99, o.Value);
        }

        [Test]
        public void FromNullable_WithoutValue() {
            int? a = null;
            var o = a.ToFSharpOption();
            Assert.False(o.HasValue());
        }

        [Test]
        public void Some() {
            var a = FSharpOption.Some(5);
            Assert.AreEqual(5, a.Value);
        }

        [Test]
        public void SomeExtensionMethod() {
            var a = 5.Some();
            Assert.AreEqual(5, a.Value);
        }

        [Test]
        public void LINQ_Select() {
            var a = from i in 5.Some() select i;
            Assert.AreEqual(5, a.Value);
        }

        [Test]
        public void LINQ_SelectMany() {
            var a = 5.Some();
            var b = 6.Some();
            var c = a.SelectMany(x => b.SelectMany(y => (x+y).Some()));
            Assert.AreEqual(11, c.Value);
        }

        [Test]
        public void LINQ_SelectMany2() {
            var a = 5.Some();
            var b = 6.Some();
            var c = from x in a
                    from y in b
                    select x + y;
            Assert.AreEqual(11, c.Value);
        }

        [Test]
        public void LINQ_SelectMany2_with_none() {
            var a = 5.Some();
            var c = from x in a
                    from y in FSharpOption<int>.None
                    select x + y;
            Assert.IsFalse(c.HasValue());
        }

        [Test]
        public void LINQ_Aggregate() {
            var a = 5.Some();
            var c = a.Aggregate(10, (s, x) => s + x);
            Assert.AreEqual(15, c);
        }

        [Test]
        public void LINQ_Aggregate_None() {
            var a = FSharpOption<int>.None;
            var c = a.Aggregate(10, (s, x) => s + x);
            Assert.AreEqual(10, c);
        }

        [Test]
        public void LINQ_Where() {
            var a = 5.Some();
            var c = from i in a where i > 7 select i;
            Assert.IsFalse(c.HasValue());
        }

        [Test]
        public void LINQ_Where2() {
            var a = 5.Some();
            var c = from i in a where i > 3 select i;
            Assert.AreEqual(5, c.Value);
        }

        [Test]
        public void LINQ_Where3() {
            var a = FSharpOption<int>.None;
            var c = from i in a where i > 3 select i;
            Assert.IsFalse(c.HasValue());
        }

        [Test]
        public void Match_Some() {
            var a = 5.Some();
            var b = a.Match(x => x + 2, () => 99);
            Assert.AreEqual(7, b);
        }

        [Test]
        public void Match_None() {
            var a = FSharpOption<int>.None;
            var b = a.Match(x => x + 2, () => 99);
            Assert.AreEqual(99, b);
        }

        [Test]
        public void Match_Value() {
            var a = FSharpOption<int>.None;
            var b = a.Match(x => x + 2, 99);
            Assert.AreEqual(99, b);
        }

        [Test]
        public void Match_Action() {
            var a = 5.Some();
            a.Match(Console.WriteLine, Assert.Fail);
        }

        [Test]
        public void Do() {
            var a = 5.Some();
            a.Do(v => Assert.AreEqual(5, v));
        }

        [Test]
        public void Dont() {
            var a = FSharpOption<int>.None;
            a.Do(_ => Assert.Fail());
        }

        [Test]
        public void TryParseInt() {
            var a = FSharpOption.ParseInt("123");
            Assert.AreEqual(123, a.Value);
        }

        [Test]
        public void TryParseDec() {
            var a = FSharpOption.ParseDecimal("123.44", NumberStyles.Any, CultureInfo.InvariantCulture);
            Assert.AreEqual(123.44m, a.Value);
        }

        [Test]
        public void TryParseDouble() {
            FSharpOption<double> a = FSharpOption.ParseDouble("123E12");
            Assert.AreEqual(123E12, a.Value);
        }

        [Test]
        public void TryParseFloat() {
            FSharpOption<float> a = FSharpOption.ParseFloat("12");
            Assert.AreEqual(12, a.Value);
        }

        [Test]
        public void CastInt() {
            object o = 22;
            FSharpOption<int> a = Option.Cast<int>(o);
            Assert.AreEqual(22, a.Value);
        }

        [Test]
        public void CastInt_null() {
            object o = null;
            FSharpOption<int> a = Option.Cast<int>(o);
            Assert.IsFalse(a.HasValue());
        }

        [Test]
        public void DBNull_is_None() {
            var n = DBNull.Value;
            Assert.IsFalse(n.ToFSharpOption().HasValue());
        }

        [Test]
        public void OrElse() {
            var a = 5.Some();
            var b = a.OrElse(9.Some());
            Assert.AreEqual(5, b.Value);
        }

        [Test]
        public void OrElse_None() {
            var a = FSharpOption<int>.None;
            var b = a.OrElse(9.Some());
            Assert.AreEqual(9, b.Value);
        }

        [Test]
        public void GetOrElse() {
            var a = FSharpOption<int>.None;
            var b = a.GetOrElse(9);
            Assert.AreEqual(9, b);
        }

        [Test]
        public void GetOrElse_function() {
            var a = FSharpOption<int>.None;
            var b = a.GetOrElse(() => 9);
            Assert.AreEqual(9, b);
        }

        [Test]
<<<<<<< HEAD
=======
        public void GetOrDefault_WithValue()
        {
            var a = FSharpOption<string>.Some("hello");
            var b = a.GetOrDefault();
            Assert.AreEqual("hello", b);
        }

        [Test]
>>>>>>> 81fd8d1a
        public void GetOrDefault_ReferenceType()
        {
            var a = FSharpOption<string>.None;
            var b = a.GetOrDefault();
            Assert.AreEqual(null, b);
        }

        [Test]
        public void GetOrDefault_ValueType()
        {
            var a = FSharpOption<int>.None;
            var b = a.GetOrDefault();
            Assert.AreEqual(0, b);
        }

        [Test]
        public void Sequence_Some() {
            var r = FSharpList.Create(1.Some(), 2.Some(), 3.Some()).Sequence();
            Assert.AreEqual(FSharpList.Create(1,2,3).Some(), r);
        }

        [Test]
        public void Sequence_None() {
            var noInt = FSharpOption<int>.None;
            var r = FSharpList.Create(1.Some(), 2.Some(), noInt).Sequence();
            var noList = FSharpOption<FSharpList<int>>.None;
            Assert.AreEqual(noList, r);
        }

        [Test]
        public void ToFSharpList_None() {
            FSharpOption<int> a = null;
            FSharpList<int> b = a.ToFSharpList();
            Assert.AreEqual(0, b.Length);
        }

        [Test]
        public void ToFSharpList_Some() {
            var a = 5.Some().ToFSharpList();
            Assert.AreEqual(1, a.Length);
            Assert.AreEqual(5, a[0]);
        }

        [Test]
        public void ToArray_None() {
            FSharpOption<int> a = null;
            int[] b = a.ToArray();
            Assert.AreEqual(0, b.Length);
        }

        [Test]
        public void ToArray_Some() {
            var a = 5.Some().ToArray();
            Assert.AreEqual(1, a.Length);
            Assert.AreEqual(5, a[0]);
        }
    }
}<|MERGE_RESOLUTION|>--- conflicted
+++ resolved
@@ -1,296 +1,293 @@
-﻿using System;
-using System.Globalization;
-using Microsoft.FSharp.Core;
-using NUnit.Framework;
-using Microsoft.FSharp.Collections;
-
-namespace FSharpx.CSharpTests {
-    [TestFixture]
-    public class OptionTests {
-        [Test]
-        public void HasValue() {
-            var a = FSharpOption<int>.Some(5);
-            Assert.IsTrue(a.HasValue());
-        }
-
-        [Test]
-        public void NotHasValue() {
-            var a = FSharpOption<int>.None;
-            Assert.IsFalse(a.HasValue());
-        }
-
-        [Test]
-        public void FromNullable_WithValue() {
-            int? a = 99;
-            var o = a.ToFSharpOption();
-            Assert.AreEqual(99, o.Value);
-        }
-
-        [Test]
-        public void FromNullable_WithoutValue() {
-            int? a = null;
-            var o = a.ToFSharpOption();
-            Assert.False(o.HasValue());
-        }
-
-        [Test]
-        public void Some() {
-            var a = FSharpOption.Some(5);
-            Assert.AreEqual(5, a.Value);
-        }
-
-        [Test]
-        public void SomeExtensionMethod() {
-            var a = 5.Some();
-            Assert.AreEqual(5, a.Value);
-        }
-
-        [Test]
-        public void LINQ_Select() {
-            var a = from i in 5.Some() select i;
-            Assert.AreEqual(5, a.Value);
-        }
-
-        [Test]
-        public void LINQ_SelectMany() {
-            var a = 5.Some();
-            var b = 6.Some();
-            var c = a.SelectMany(x => b.SelectMany(y => (x+y).Some()));
-            Assert.AreEqual(11, c.Value);
-        }
-
-        [Test]
-        public void LINQ_SelectMany2() {
-            var a = 5.Some();
-            var b = 6.Some();
-            var c = from x in a
-                    from y in b
-                    select x + y;
-            Assert.AreEqual(11, c.Value);
-        }
-
-        [Test]
-        public void LINQ_SelectMany2_with_none() {
-            var a = 5.Some();
-            var c = from x in a
-                    from y in FSharpOption<int>.None
-                    select x + y;
-            Assert.IsFalse(c.HasValue());
-        }
-
-        [Test]
-        public void LINQ_Aggregate() {
-            var a = 5.Some();
-            var c = a.Aggregate(10, (s, x) => s + x);
-            Assert.AreEqual(15, c);
-        }
-
-        [Test]
-        public void LINQ_Aggregate_None() {
-            var a = FSharpOption<int>.None;
-            var c = a.Aggregate(10, (s, x) => s + x);
-            Assert.AreEqual(10, c);
-        }
-
-        [Test]
-        public void LINQ_Where() {
-            var a = 5.Some();
-            var c = from i in a where i > 7 select i;
-            Assert.IsFalse(c.HasValue());
-        }
-
-        [Test]
-        public void LINQ_Where2() {
-            var a = 5.Some();
-            var c = from i in a where i > 3 select i;
-            Assert.AreEqual(5, c.Value);
-        }
-
-        [Test]
-        public void LINQ_Where3() {
-            var a = FSharpOption<int>.None;
-            var c = from i in a where i > 3 select i;
-            Assert.IsFalse(c.HasValue());
-        }
-
-        [Test]
-        public void Match_Some() {
-            var a = 5.Some();
-            var b = a.Match(x => x + 2, () => 99);
-            Assert.AreEqual(7, b);
-        }
-
-        [Test]
-        public void Match_None() {
-            var a = FSharpOption<int>.None;
-            var b = a.Match(x => x + 2, () => 99);
-            Assert.AreEqual(99, b);
-        }
-
-        [Test]
-        public void Match_Value() {
-            var a = FSharpOption<int>.None;
-            var b = a.Match(x => x + 2, 99);
-            Assert.AreEqual(99, b);
-        }
-
-        [Test]
-        public void Match_Action() {
-            var a = 5.Some();
-            a.Match(Console.WriteLine, Assert.Fail);
-        }
-
-        [Test]
-        public void Do() {
-            var a = 5.Some();
-            a.Do(v => Assert.AreEqual(5, v));
-        }
-
-        [Test]
-        public void Dont() {
-            var a = FSharpOption<int>.None;
-            a.Do(_ => Assert.Fail());
-        }
-
-        [Test]
-        public void TryParseInt() {
-            var a = FSharpOption.ParseInt("123");
-            Assert.AreEqual(123, a.Value);
-        }
-
-        [Test]
-        public void TryParseDec() {
-            var a = FSharpOption.ParseDecimal("123.44", NumberStyles.Any, CultureInfo.InvariantCulture);
-            Assert.AreEqual(123.44m, a.Value);
-        }
-
-        [Test]
-        public void TryParseDouble() {
-            FSharpOption<double> a = FSharpOption.ParseDouble("123E12");
-            Assert.AreEqual(123E12, a.Value);
-        }
-
-        [Test]
-        public void TryParseFloat() {
-            FSharpOption<float> a = FSharpOption.ParseFloat("12");
-            Assert.AreEqual(12, a.Value);
-        }
-
-        [Test]
-        public void CastInt() {
-            object o = 22;
-            FSharpOption<int> a = Option.Cast<int>(o);
-            Assert.AreEqual(22, a.Value);
-        }
-
-        [Test]
-        public void CastInt_null() {
-            object o = null;
-            FSharpOption<int> a = Option.Cast<int>(o);
-            Assert.IsFalse(a.HasValue());
-        }
-
-        [Test]
-        public void DBNull_is_None() {
-            var n = DBNull.Value;
-            Assert.IsFalse(n.ToFSharpOption().HasValue());
-        }
-
-        [Test]
-        public void OrElse() {
-            var a = 5.Some();
-            var b = a.OrElse(9.Some());
-            Assert.AreEqual(5, b.Value);
-        }
-
-        [Test]
-        public void OrElse_None() {
-            var a = FSharpOption<int>.None;
-            var b = a.OrElse(9.Some());
-            Assert.AreEqual(9, b.Value);
-        }
-
-        [Test]
-        public void GetOrElse() {
-            var a = FSharpOption<int>.None;
-            var b = a.GetOrElse(9);
-            Assert.AreEqual(9, b);
-        }
-
-        [Test]
-        public void GetOrElse_function() {
-            var a = FSharpOption<int>.None;
-            var b = a.GetOrElse(() => 9);
-            Assert.AreEqual(9, b);
-        }
-
-        [Test]
-<<<<<<< HEAD
-=======
-        public void GetOrDefault_WithValue()
-        {
-            var a = FSharpOption<string>.Some("hello");
-            var b = a.GetOrDefault();
-            Assert.AreEqual("hello", b);
-        }
-
-        [Test]
->>>>>>> 81fd8d1a
-        public void GetOrDefault_ReferenceType()
-        {
-            var a = FSharpOption<string>.None;
-            var b = a.GetOrDefault();
-            Assert.AreEqual(null, b);
-        }
-
-        [Test]
-        public void GetOrDefault_ValueType()
-        {
-            var a = FSharpOption<int>.None;
-            var b = a.GetOrDefault();
-            Assert.AreEqual(0, b);
-        }
-
-        [Test]
-        public void Sequence_Some() {
-            var r = FSharpList.Create(1.Some(), 2.Some(), 3.Some()).Sequence();
-            Assert.AreEqual(FSharpList.Create(1,2,3).Some(), r);
-        }
-
-        [Test]
-        public void Sequence_None() {
-            var noInt = FSharpOption<int>.None;
-            var r = FSharpList.Create(1.Some(), 2.Some(), noInt).Sequence();
-            var noList = FSharpOption<FSharpList<int>>.None;
-            Assert.AreEqual(noList, r);
-        }
-
-        [Test]
-        public void ToFSharpList_None() {
-            FSharpOption<int> a = null;
-            FSharpList<int> b = a.ToFSharpList();
-            Assert.AreEqual(0, b.Length);
-        }
-
-        [Test]
-        public void ToFSharpList_Some() {
-            var a = 5.Some().ToFSharpList();
-            Assert.AreEqual(1, a.Length);
-            Assert.AreEqual(5, a[0]);
-        }
-
-        [Test]
-        public void ToArray_None() {
-            FSharpOption<int> a = null;
-            int[] b = a.ToArray();
-            Assert.AreEqual(0, b.Length);
-        }
-
-        [Test]
-        public void ToArray_Some() {
-            var a = 5.Some().ToArray();
-            Assert.AreEqual(1, a.Length);
-            Assert.AreEqual(5, a[0]);
-        }
-    }
+﻿using System;
+using System.Globalization;
+using Microsoft.FSharp.Core;
+using NUnit.Framework;
+using Microsoft.FSharp.Collections;
+
+namespace FSharpx.CSharpTests {
+    [TestFixture]
+    public class OptionTests {
+        [Test]
+        public void HasValue() {
+            var a = FSharpOption<int>.Some(5);
+            Assert.IsTrue(a.HasValue());
+        }
+
+        [Test]
+        public void NotHasValue() {
+            var a = FSharpOption<int>.None;
+            Assert.IsFalse(a.HasValue());
+        }
+
+        [Test]
+        public void FromNullable_WithValue() {
+            int? a = 99;
+            var o = a.ToFSharpOption();
+            Assert.AreEqual(99, o.Value);
+        }
+
+        [Test]
+        public void FromNullable_WithoutValue() {
+            int? a = null;
+            var o = a.ToFSharpOption();
+            Assert.False(o.HasValue());
+        }
+
+        [Test]
+        public void Some() {
+            var a = FSharpOption.Some(5);
+            Assert.AreEqual(5, a.Value);
+        }
+
+        [Test]
+        public void SomeExtensionMethod() {
+            var a = 5.Some();
+            Assert.AreEqual(5, a.Value);
+        }
+
+        [Test]
+        public void LINQ_Select() {
+            var a = from i in 5.Some() select i;
+            Assert.AreEqual(5, a.Value);
+        }
+
+        [Test]
+        public void LINQ_SelectMany() {
+            var a = 5.Some();
+            var b = 6.Some();
+            var c = a.SelectMany(x => b.SelectMany(y => (x+y).Some()));
+            Assert.AreEqual(11, c.Value);
+        }
+
+        [Test]
+        public void LINQ_SelectMany2() {
+            var a = 5.Some();
+            var b = 6.Some();
+            var c = from x in a
+                    from y in b
+                    select x + y;
+            Assert.AreEqual(11, c.Value);
+        }
+
+        [Test]
+        public void LINQ_SelectMany2_with_none() {
+            var a = 5.Some();
+            var c = from x in a
+                    from y in FSharpOption<int>.None
+                    select x + y;
+            Assert.IsFalse(c.HasValue());
+        }
+
+        [Test]
+        public void LINQ_Aggregate() {
+            var a = 5.Some();
+            var c = a.Aggregate(10, (s, x) => s + x);
+            Assert.AreEqual(15, c);
+        }
+
+        [Test]
+        public void LINQ_Aggregate_None() {
+            var a = FSharpOption<int>.None;
+            var c = a.Aggregate(10, (s, x) => s + x);
+            Assert.AreEqual(10, c);
+        }
+
+        [Test]
+        public void LINQ_Where() {
+            var a = 5.Some();
+            var c = from i in a where i > 7 select i;
+            Assert.IsFalse(c.HasValue());
+        }
+
+        [Test]
+        public void LINQ_Where2() {
+            var a = 5.Some();
+            var c = from i in a where i > 3 select i;
+            Assert.AreEqual(5, c.Value);
+        }
+
+        [Test]
+        public void LINQ_Where3() {
+            var a = FSharpOption<int>.None;
+            var c = from i in a where i > 3 select i;
+            Assert.IsFalse(c.HasValue());
+        }
+
+        [Test]
+        public void Match_Some() {
+            var a = 5.Some();
+            var b = a.Match(x => x + 2, () => 99);
+            Assert.AreEqual(7, b);
+        }
+
+        [Test]
+        public void Match_None() {
+            var a = FSharpOption<int>.None;
+            var b = a.Match(x => x + 2, () => 99);
+            Assert.AreEqual(99, b);
+        }
+
+        [Test]
+        public void Match_Value() {
+            var a = FSharpOption<int>.None;
+            var b = a.Match(x => x + 2, 99);
+            Assert.AreEqual(99, b);
+        }
+
+        [Test]
+        public void Match_Action() {
+            var a = 5.Some();
+            a.Match(Console.WriteLine, Assert.Fail);
+        }
+
+        [Test]
+        public void Do() {
+            var a = 5.Some();
+            a.Do(v => Assert.AreEqual(5, v));
+        }
+
+        [Test]
+        public void Dont() {
+            var a = FSharpOption<int>.None;
+            a.Do(_ => Assert.Fail());
+        }
+
+        [Test]
+        public void TryParseInt() {
+            var a = FSharpOption.ParseInt("123");
+            Assert.AreEqual(123, a.Value);
+        }
+
+        [Test]
+        public void TryParseDec() {
+            var a = FSharpOption.ParseDecimal("123.44", NumberStyles.Any, CultureInfo.InvariantCulture);
+            Assert.AreEqual(123.44m, a.Value);
+        }
+
+        [Test]
+        public void TryParseDouble() {
+            FSharpOption<double> a = FSharpOption.ParseDouble("123E12");
+            Assert.AreEqual(123E12, a.Value);
+        }
+
+        [Test]
+        public void TryParseFloat() {
+            FSharpOption<float> a = FSharpOption.ParseFloat("12");
+            Assert.AreEqual(12, a.Value);
+        }
+
+        [Test]
+        public void CastInt() {
+            object o = 22;
+            FSharpOption<int> a = Option.Cast<int>(o);
+            Assert.AreEqual(22, a.Value);
+        }
+
+        [Test]
+        public void CastInt_null() {
+            object o = null;
+            FSharpOption<int> a = Option.Cast<int>(o);
+            Assert.IsFalse(a.HasValue());
+        }
+
+        [Test]
+        public void DBNull_is_None() {
+            var n = DBNull.Value;
+            Assert.IsFalse(n.ToFSharpOption().HasValue());
+        }
+
+        [Test]
+        public void OrElse() {
+            var a = 5.Some();
+            var b = a.OrElse(9.Some());
+            Assert.AreEqual(5, b.Value);
+        }
+
+        [Test]
+        public void OrElse_None() {
+            var a = FSharpOption<int>.None;
+            var b = a.OrElse(9.Some());
+            Assert.AreEqual(9, b.Value);
+        }
+
+        [Test]
+        public void GetOrElse() {
+            var a = FSharpOption<int>.None;
+            var b = a.GetOrElse(9);
+            Assert.AreEqual(9, b);
+        }
+
+        [Test]
+        public void GetOrElse_function() {
+            var a = FSharpOption<int>.None;
+            var b = a.GetOrElse(() => 9);
+            Assert.AreEqual(9, b);
+        }
+
+        [Test]
+        public void GetOrDefault_WithValue()
+        {
+            var a = FSharpOption<string>.Some("hello");
+            var b = a.GetOrDefault();
+            Assert.AreEqual("hello", b);
+        }
+
+        [Test]
+        public void GetOrDefault_ReferenceType()
+        {
+            var a = FSharpOption<string>.None;
+            var b = a.GetOrDefault();
+            Assert.AreEqual(null, b);
+        }
+
+        [Test]
+        public void GetOrDefault_ValueType()
+        {
+            var a = FSharpOption<int>.None;
+            var b = a.GetOrDefault();
+            Assert.AreEqual(0, b);
+        }
+
+        [Test]
+        public void Sequence_Some() {
+            var r = FSharpList.Create(1.Some(), 2.Some(), 3.Some()).Sequence();
+            Assert.AreEqual(FSharpList.Create(1,2,3).Some(), r);
+        }
+
+        [Test]
+        public void Sequence_None() {
+            var noInt = FSharpOption<int>.None;
+            var r = FSharpList.Create(1.Some(), 2.Some(), noInt).Sequence();
+            var noList = FSharpOption<FSharpList<int>>.None;
+            Assert.AreEqual(noList, r);
+        }
+
+        [Test]
+        public void ToFSharpList_None() {
+            FSharpOption<int> a = null;
+            FSharpList<int> b = a.ToFSharpList();
+            Assert.AreEqual(0, b.Length);
+        }
+
+        [Test]
+        public void ToFSharpList_Some() {
+            var a = 5.Some().ToFSharpList();
+            Assert.AreEqual(1, a.Length);
+            Assert.AreEqual(5, a[0]);
+        }
+
+        [Test]
+        public void ToArray_None() {
+            FSharpOption<int> a = null;
+            int[] b = a.ToArray();
+            Assert.AreEqual(0, b.Length);
+        }
+
+        [Test]
+        public void ToArray_Some() {
+            var a = 5.Some().ToArray();
+            Assert.AreEqual(1, a.Length);
+            Assert.AreEqual(5, a[0]);
+        }
+    }
 }